/*
 * Copyright (c) 2024, NVIDIA CORPORATION.
 *
 * Licensed under the Apache License, Version 2.0 (the "License");
 * you may not use this file except in compliance with the License.
 * You may obtain a copy of the License at
 *
 *     http://www.apache.org/licenses/LICENSE-2.0
 *
 * Unless required by applicable law or agreed to in writing, software
 * distributed under the License is distributed on an "AS IS" BASIS,
 * WITHOUT WARRANTIES OR CONDITIONS OF ANY KIND, either express or implied.
 * See the License for the specific language governing permissions and
 * limitations under the License.
 */

package com.nvidia.spark.rapids.tool.tuning

import com.nvidia.spark.rapids.tool.AppSummaryInfoBaseProvider
import com.nvidia.spark.rapids.tool.analysis.AggRawMetricsResult
import com.nvidia.spark.rapids.tool.profiling.DataSourceProfileResult

import org.apache.spark.internal.Logging
import org.apache.spark.sql.rapids.tool.qualification.{QualificationAppInfo, QualificationSummaryInfo}

/**
 * Implementation of AppInfoPropertyGetter to wrap the output of the Qualification analysis.
 * @param appInfo the main QualificationAppInfo object representing the CPU application.
 * @param appAggStats optional stats aggregate is included here for future improvement as we may
 *                    need to feed the autotuner with values from the aggregates.
 * @param rawAggMetrics the raw profiler aggregation metrics
 * @param dsInfo Data source information
 */
class QualAppSummaryInfoProvider(
    val appInfo: QualificationAppInfo,
    val appAggStats: Option[QualificationSummaryInfo],
    val rawAggMetrics: AggRawMetricsResult,
    val dsInfo: Seq[DataSourceProfileResult]) extends AppSummaryInfoBaseProvider with Logging{
  private lazy val distinctLocations = dsInfo.groupBy(_.location)

  override def isAppInfoAvailable = true
  private def findPropertyInternal(
      key: String, props: collection.Map[String, String]): Option[String] = {
    props.get(key)
  }

  override def getAllProperties: Map[String, String] = {
    appInfo.sparkProperties
  }

  override def getSparkProperty(propKey: String): Option[String] = {
    findPropertyInternal(propKey, appInfo.sparkProperties)
  }

  override def getRapidsProperty(propKey: String): Option[String] = {
    getSparkProperty(propKey)
  }

  override def getSystemProperty(propKey: String): Option[String] = {
    findPropertyInternal(propKey, appInfo.systemProperties)
  }

  override def getSparkVersion: Option[String] = {
    Option(appInfo.sparkVersion)
  }

  def getAppID: String = appInfo.appId

  override def getJvmGCFractions: Seq[Double] = {
    rawAggMetrics.sqlAggs.map {
      taskMetrics => taskMetrics.jvmGCTimeSum * 1.0 / taskMetrics.executorCpuTime
    }
  }

  override def getSpilledMetrics: Seq[Long] = {
    rawAggMetrics.sqlAggs.map { task =>
      task.diskBytesSpilledSum + task.memoryBytesSpilledSum
    }
  }

  // Return shuffle stage(Id)s which have positive spilling metrics
  // The heuristics below assume that these are CPU event logs and just look at the
  // size of memory bytes spilled.
  override def getShuffleStagesWithPosSpilling: Set[Long] = {
<<<<<<< HEAD
    rawAggMetrics.stageAggs.collect { case row if (row.id.contains("stage") &&
      row.srTotalBytesReadSum + row.swBytesWrittenSum > 0 &&
      row.diskBytesSpilledSum > 0) =>
      row.id.split("_")(1).toLong
=======
    // TODO:Should not this be same as SingleAppSummaryInfoProvider.getShuffleStagesWithPosSpilling?
    rawAggMetrics.stageAggs.collect { case row
      if row.srTotalBytesReadSum + row.swBytesWrittenSum > 0 &&
      row.diskBytesSpilledSum > 0 => row.id
>>>>>>> 270763d0
    }.toSet
  }

  override def getShuffleSkewStages: Set[Long] = {
    rawAggMetrics.taskShuffleSkew.map { row => row.stageId }.toSet
  }

  override def getMaxInput: Double = {
    if (rawAggMetrics.maxTaskInputSizes.nonEmpty) {
      rawAggMetrics.maxTaskInputSizes.head.maxTaskInputBytesRead
    } else {
      0.0
    }
  }

  // Rapids Jar will be empty since CPU event logs are used here
  override def getRapidsJars: Seq[String] = {
    Seq.empty
  }

  override def getDistinctLocationPct: Double = {
      100.0 * distinctLocations.size / dsInfo.size
    }

  override def getRedundantReadSize: Long = {
    distinctLocations
      .filter {
        case (_, objects) => objects.size > 1 && objects.exists(_.format.contains("Parquet"))
      }
      .mapValues(_.map(_.data_size).sum)
      .values
      .sum
  }

  override def getMeanInput: Double = {
    if (rawAggMetrics.ioAggs.nonEmpty) {
      rawAggMetrics.ioAggs.map(_.inputBytesReadSum).sum * 1.0 / rawAggMetrics.ioAggs.size
    } else {
      0.0
    }
  }

  override def getMeanShuffleRead: Double = {
    if (rawAggMetrics.ioAggs.nonEmpty) {
      rawAggMetrics.ioAggs.map(_.srTotalBytesReadSum).sum * 1.0 / rawAggMetrics.ioAggs.size
    } else {
      0.0
    }
  }
}<|MERGE_RESOLUTION|>--- conflicted
+++ resolved
@@ -82,17 +82,10 @@
   // The heuristics below assume that these are CPU event logs and just look at the
   // size of memory bytes spilled.
   override def getShuffleStagesWithPosSpilling: Set[Long] = {
-<<<<<<< HEAD
-    rawAggMetrics.stageAggs.collect { case row if (row.id.contains("stage") &&
-      row.srTotalBytesReadSum + row.swBytesWrittenSum > 0 &&
-      row.diskBytesSpilledSum > 0) =>
-      row.id.split("_")(1).toLong
-=======
     // TODO:Should not this be same as SingleAppSummaryInfoProvider.getShuffleStagesWithPosSpilling?
     rawAggMetrics.stageAggs.collect { case row
       if row.srTotalBytesReadSum + row.swBytesWrittenSum > 0 &&
       row.diskBytesSpilledSum > 0 => row.id
->>>>>>> 270763d0
     }.toSet
   }
 
