/*
 * Copyright (c) 2021-2025, NVIDIA CORPORATION.
 *
 * Licensed under the Apache License, Version 2.0 (the "License");
 * you may not use this file except in compliance with the License.
 * You may obtain a copy of the License at
 *
 *     http://www.apache.org/licenses/LICENSE-2.0
 *
 * Unless required by applicable law or agreed to in writing, software
 * distributed under the License is distributed on an "AS IS" BASIS,
 * WITHOUT WARRANTIES OR CONDITIONS OF ANY KIND, either express or implied.
 * See the License for the specific language governing permissions and
 * limitations under the License.
 */
package com.nvidia.spark.rapids.tool.profiling

import com.nvidia.spark.rapids.tool.PlatformNames
import org.rogach.scallop.{ScallopConf, ScallopOption}
import org.rogach.scallop.exceptions.ScallopException

import org.apache.spark.internal.Logging
import org.apache.spark.sql.rapids.tool.AppFilterImpl

class ProfileArgs(arguments: Seq[String]) extends ScallopConf(arguments) with Logging {

  banner("""
Profiling Tool for the RAPIDS Accelerator and Apache Spark

Usage: java -cp rapids-4-spark-tools_2.12-<version>.jar:$SPARK_HOME/jars/*
       com.nvidia.spark.rapids.tool.profiling.ProfileMain [options]
       [eventlogs | eventlog directories ...]
    """)

  val outputDirectory: ScallopOption[String] =
    opt[String](required = false,
      descr = "Base output directory. Default is current directory for the default filesystem." +
        " The final output will go into a subdirectory called" +
        " rapids_4_spark_profile. It will overwrite any existing files" +
        " with the same name.",
      default = Some("."))
  val driverlog: ScallopOption[String] =
    opt[String](required = false,
      descr = "Driver log filename - eg: /path/to/driverlog. Default is empty.")
  val eventlog: ScallopOption[List[String]] =
    trailArg[List[String]](required = false,
      descr = "Event log filenames(space separated) or directories containing event logs." +
          " eg: s3a://<BUCKET>/eventlog1 /path/to/eventlog2")
  val filterCriteria: ScallopOption[String] =
    opt[String](required = false,
      descr = "Filter newest or oldest N eventlogs for processing." +
          "eg: 100-newest-filesystem (for processing newest 100 event logs). " +
          "eg: 100-oldest-filesystem (for processing oldest 100 event logs).")
  val matchEventLogs: ScallopOption[String] =
    opt[String](required = false,
      descr = "Filter event logs whose filenames contain the input string.")
  val numOutputRows: ScallopOption[Int] =
    opt[Int](required = false,
      descr = "Number of output rows for each Application. Default is 1000.")
  val generateDot: ScallopOption[Boolean] =
    opt[Boolean](required = false,
      descr = "Generate query visualizations in DOT format. Default is false.")
  val printPlans: ScallopOption[Boolean] =
    opt[Boolean](required = false,
      descr = "Print the SQL plans to a file named 'planDescriptions.log'." +
        " Default is false.")
  val platform: ScallopOption[String] =
    opt[String](required = false,
      descr = "Cluster platform where Spark GPU workloads were executed. Options include " +
        s"${PlatformNames.getAllNames.mkString(", ")}. " +
        s"Default is ${PlatformNames.DEFAULT}.",
      default = Some(PlatformNames.DEFAULT))
  val generateTimeline: ScallopOption[Boolean] =
    opt[Boolean](required = false,
      descr = "Write an SVG graph out for the full application timeline.")
  val noRecursion: ScallopOption[Boolean] =
    opt[Boolean](required = false,
      descr = "Set to true to disable recursive search for event logs in the provided " +
        "directories. Default is false.",
      default = Some(false))
  val numThreads: ScallopOption[Int] =
    opt[Int](required = false,
      descr = "Number of thread to use for parallel processing. The default is the " +
        "number of cores on host divided by 4.")
  val csv: ScallopOption[Boolean] =
    opt[Boolean](required = false,
      descr = "Output each table to a CSV file as well creating the summary text file.")
  val timeout: ScallopOption[Long] =
    opt[Long](required = false,
      descr = "Maximum time in seconds to wait for the event logs to be processed. " +
        "Default is 24 hours (86400 seconds) and must be greater than 3 seconds. If it " +
        "times out, it will report what it was able to process up until the timeout.",
      default = Some(86400))
  val startAppTime: ScallopOption[String] =
    opt[String](required = false,
      descr = "Filter event logs whose application start occurred within the past specified " +
        "time period. Valid time periods are min(minute),h(hours),d(days),w(weeks)," +
        "m(months). If a period is not specified it defaults to days.")
  val autoTuner: ScallopOption[Boolean] =
    opt[Boolean](required = false,
      descr = "Toggle AutoTuner module.",
      default = Some(false))
  val outputSqlIdsAligned: ScallopOption[Boolean] =
    opt[Boolean](required = false,
      descr = "Output the SQL Ids after being cleaned of delta log metadata operations to " +
        "allow aligning cpu/gpu runs.",
      default = Some(false))
  val workerInfo: ScallopOption[String] =
    opt[String](required = false,
      descr = "File path containing the system information of a worker node. It is assumed " +
<<<<<<< HEAD
        "that all workers are homogenous. It requires the AutoTuner to be enabled. Default is " +
        "./worker_info.yaml",
      default = Some(ProfilingAutoTunerConfigsProvider.DEFAULT_WORKER_INFO_PATH))
  val enableDiagnosticViews: ScallopOption[Boolean] =
    opt[Boolean](required = false,
      descr = "Toggle diagnostic views generation. Disabled by default.",
      default = Some(false))
=======
        "that all workers are homogenous. It requires the AutoTuner to be enabled")
  val targetClusterInfo: ScallopOption[String] =
    opt[String](required = false,
      descr = "File path containing the system information of the target cluster. " +
        "This is supported only for CSP platform yet.")
>>>>>>> 81eaadf0

  validate(filterCriteria) {
    case crit if crit.endsWith("-newest-filesystem") ||
        crit.endsWith("-oldest-filesystem") => Right(Unit)
    case _ => Left("Error, the filter criteria must end with either -newest-filesystem " +
        "or -oldest-filesystem")
  }

  validate(timeout) {
    case timeout if timeout > 3 => Right(Unit)
    case _ => Left("Error, timeout must be greater than 3 seconds.")
  }

  validate(startAppTime) {
    case time if AppFilterImpl.parseAppTimePeriod(time) > 0L => Right(Unit)
    case _ => Left("Time period specified, must be greater than 0 and valid periods " +
      "are min(minute),h(hours),d(days),w(weeks),m(months).")
  }

  /**
  * Assumption: Event-log files do not begin with a '-'.
  *
  * Inform the user that all options after the event-logs will be ignored.
  * Eg,  Arguments: '--output-directory result_dir /path-to-log --timeout 50 --num-threads 100'
  * Result: Option '--timeout 50 --num-threads 100' will be ignored.
  */
  validate(eventlog) { log =>
    // `log/eventlog` is a trailing argument.
    // Drop all elements in it until the first occurrence of '-'.
    val ignoredOptions = log.dropWhile(s => !s.startsWith("-"))
    // If any elements exist in the `ignored` list, these are additional options that
    // will be skipped by EventLogPathProcessor
    if (ignoredOptions.nonEmpty) {
      logWarning(s"Options provided after event logs will be ignored: " +
        s"${ignoredOptions.mkString(" ")}")
    }
    Right(Unit)
  }

  // verify that either driverlog or eventlog is specified
  validateOpt(driverlog, eventlog) {
    case (None, None) => Left("Error, one of driverlog or eventlog must be specified")
    case _ => Right(Unit)
  }
  verify()

  override def onError(e: Throwable): Unit = {
    e match {
      case ScallopException(message) =>
        if (args.contains("--help")) {
          printHelp
          System.exit(0)
        }
        errorMessageHandler(message)
      case ex => super.onError(ex)
    }
  }
}<|MERGE_RESOLUTION|>--- conflicted
+++ resolved
@@ -108,7 +108,6 @@
   val workerInfo: ScallopOption[String] =
     opt[String](required = false,
       descr = "File path containing the system information of a worker node. It is assumed " +
-<<<<<<< HEAD
         "that all workers are homogenous. It requires the AutoTuner to be enabled. Default is " +
         "./worker_info.yaml",
       default = Some(ProfilingAutoTunerConfigsProvider.DEFAULT_WORKER_INFO_PATH))
@@ -116,13 +115,11 @@
     opt[Boolean](required = false,
       descr = "Toggle diagnostic views generation. Disabled by default.",
       default = Some(false))
-=======
         "that all workers are homogenous. It requires the AutoTuner to be enabled")
   val targetClusterInfo: ScallopOption[String] =
     opt[String](required = false,
       descr = "File path containing the system information of the target cluster. " +
         "This is supported only for CSP platform yet.")
->>>>>>> 81eaadf0
 
   validate(filterCriteria) {
     case crit if crit.endsWith("-newest-filesystem") ||
