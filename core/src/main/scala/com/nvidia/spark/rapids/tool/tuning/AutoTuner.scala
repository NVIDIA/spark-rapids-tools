--- conflicted
+++ resolved
@@ -232,26 +232,11 @@
     val autoTunerHelper: AutoTunerHelper)
   extends Logging with AutoTunerCommentsWithTuningConfigs with AutoTunerStaticComments {
 
-<<<<<<< HEAD
-  override lazy val tuningConfigs: TuningConfigsProvider = {
-    // Load the default configs from the resource file (including tool-specific overrides).
-    val baseConfigs = PropertiesLoader[TuningConfigsProvider].loadFromContent(
-        UTF8Source.fromResource(TuningConfigsProvider.DEFAULT_CONFIGS_FILE).mkString
-      ).getOrElse {
-        throw new RuntimeException(
-          "Failed to load default value for tuning config: " +
-            "The file is missing or has invalid format.")
-      }.withAutoTuner(Some(this))
-    // Merge with user provided configs if any.
-    userProvidedTuningConfigs.map(baseConfigs.merge).getOrElse(baseConfigs)
-  }
-=======
   /** Type of config provider - defined by subclasses */
   type ConfigProviderType <: TuningConfigProvider
 
   /** Config provider instance - created using the factory method */
   lazy val configProvider: ConfigProviderType = createConfigProvider(userProvidedTuningConfigs)
->>>>>>> 633eb65d
 
   // Plugin manager to handle all tuning plugins.
   // By default it creates a manager that sort rules across plugins allowing better control
