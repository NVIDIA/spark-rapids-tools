/*
 * Copyright (c) 2023-2024, NVIDIA CORPORATION.
 *
 * Licensed under the Apache License, Version 2.0 (the "License");
 * you may not use this file except in compliance with the License.
 * You may obtain a copy of the License at
 *
 *     http://www.apache.org/licenses/LICENSE-2.0
 *
 * Unless required by applicable law or agreed to in writing, software
 * distributed under the License is distributed on an "AS IS" BASIS,
 * WITHOUT WARRANTIES OR CONDITIONS OF ANY KIND, either express or implied.
 * See the License for the specific language governing permissions and
 * limitations under the License.
 */
package com.nvidia.spark.rapids.tool

import scala.annotation.tailrec

import com.nvidia.spark.rapids.tool.planparser.DatabricksParseHelper
import com.nvidia.spark.rapids.tool.profiling.ClusterProperties

import org.apache.spark.internal.Logging
import org.apache.spark.sql.rapids.tool.{ExistingClusterInfo, RecommendedClusterInfo}
import org.apache.spark.sql.rapids.tool.util.StringUtils

/**
 *  Utility object containing constants for various platform names.
 */
object PlatformNames {
  val DATABRICKS_AWS = "databricks-aws"
  val DATABRICKS_AZURE = "databricks-azure"
  val DATAPROC = "dataproc"
  val DATAPROC_GKE = "dataproc-gke"
  val DATAPROC_SL = "dataproc-serverless"
  val EMR = "emr"
  val ONPREM = "onprem"
  val DEFAULT: String = ONPREM

  /**
   * Return a list of all supported platform names.
   */
  def getAllNames: List[String] = List(
    DATABRICKS_AWS, s"$DATABRICKS_AWS-$A10GGpu", s"$DATABRICKS_AWS-$T4Gpu",
    DATABRICKS_AZURE, s"$DATABRICKS_AZURE-$T4Gpu",
    DATAPROC, s"$DATAPROC-$L4Gpu", s"$DATAPROC-$T4Gpu",
    DATAPROC_GKE, s"$DATAPROC_GKE-$L4Gpu", s"$DATAPROC_GKE-$T4Gpu",
    DATAPROC_SL, s"$DATAPROC_SL-$L4Gpu",
    EMR, s"$EMR-$A10Gpu", s"$EMR-$A10GGpu", s"$EMR-$T4Gpu",
    ONPREM, s"$ONPREM-$A100Gpu"
  )
}

// resource information and name of the CSP instance types, or for onprem its
// the executor information since we can't recommend node types
case class InstanceInfo(cores: Int, memoryMB: Long, name: String, numGpus: Int)

// This is meant to be temporary mapping to figure out instance type based
// on the number of GPUs and cores.  Eventually this should be read from files
// generated based on CSP instance information.
// format (numGpus, numCores) -> InstanceInfo about that CSP node instance type
object PlatformInstanceTypes {

  val AWS_BY_GPUS_CORES = Map((1, 4) -> InstanceInfo(4, 16 * 1024, "g5.xlarge", 1),
    (1, 8) -> InstanceInfo(8, 32 * 1024, "g5.2xlarge", 1),
    (1, 16) -> InstanceInfo(16, 64 * 1024, "g5.4xlarge", 1),
    (1, 32) -> InstanceInfo(32, 128 * 1024, "g5.8xlarge", 1),
    (4, 48) -> InstanceInfo(48, 192 * 1024, "g5.12xlarge", 1),
    (1, 64) -> InstanceInfo(64, 256 * 1024, "g5.16xlarge", 1)
  )

  // Standard_NC4as_T4_v3 - only recommending nodes with T4's for now, add more later
  val AZURE_NCAS_T4_V3_BY_GPUS_CORES = Map(
    (1, 4) -> InstanceInfo(4, 28 * 1024, "Standard_NC4as_T4_v3", 1), // 1 GPU
    (1, 8) -> InstanceInfo(8, 56 * 1024, "Standard_NC8as_T4_v3", 1), // 1 GPU
    (1, 16) -> InstanceInfo(16, 110 * 1024, "Standard_NC16as_T4_v3", 1), // 1 GPU
    (4, 64) -> InstanceInfo(64, 440 * 1024, "Standard_NC64as_T4_v3", 4)  // 4 GPUs
  )

  // dataproc and dataproc-gke
  // Google supports 1, 2, or 4 Gpus of most types
  // added to n1-standard boxes. You may be able to add 8 v100's but we
  // are going to ignore that.
  val DATAPROC_BY_GPUS_CORES = Map(
    (1, 1) -> InstanceInfo(1, 1 * 3840, "n1-standard-1", 1),
    (1, 2) -> InstanceInfo(2, 2 * 3840, "n1-standard-2", 1),
    (1, 4) -> InstanceInfo(4, 4 * 3840, "n1-standard-4", 1),
    (1, 8) -> InstanceInfo(8, 8 * 3840, "n1-standard-8", 1),
    (1, 16) -> InstanceInfo(16, 16 * 3840, "n1-standard-16", 1),
    (1, 32) -> InstanceInfo(32, 32 * 3840, "n1-standard-32", 1),
    (1, 64) -> InstanceInfo(64, 64 * 3840, "n1-standard-64", 1),
    (1, 96) -> InstanceInfo(96, 96 * 3840, "n1-standard-96", 1),
    (2, 1) -> InstanceInfo(1, 1 * 3840, "n1-standard-1", 2),
    (2, 2) -> InstanceInfo(2, 2 * 3840, "n1-standard-2", 2),
    (2, 4) -> InstanceInfo(4, 4 * 3840, "n1-standard-4", 2),
    (2, 8) -> InstanceInfo(8, 8 * 3840, "n1-standard-8", 2),
    (2, 16) -> InstanceInfo(16, 16 * 3840, "n1-standard-16", 2),
    (2, 32) -> InstanceInfo(32, 32 * 3840, "n1-standard-32", 2),
    (2, 64) -> InstanceInfo(64, 64 * 3840, "n1-standard-64", 2),
    (2, 96) -> InstanceInfo(96, 96 * 3840, "n1-standard-96", 2),
    (4, 1) -> InstanceInfo(1, 1 * 3840, "n1-standard-1", 4),
    (4, 2) -> InstanceInfo(2, 2 * 3840, "n1-standard-2", 4),
    (4, 4) -> InstanceInfo(4, 4 * 3840, "n1-standard-4", 4),
    (4, 8) -> InstanceInfo(8, 8 * 3840, "n1-standard-8", 4),
    (4, 16) -> InstanceInfo(16, 16 * 3840, "n1-standard-16", 4),
    (4, 32) -> InstanceInfo(32, 32 * 3840, "n1-standard-32", 4),
    (4, 64) -> InstanceInfo(64, 64 * 3840, "n1-standard-64", 4),
    (4, 96) -> InstanceInfo(96, 96 * 3840, "n1-standard-96", 4)
  )
}

/**
 * Represents a platform and its associated recommendations.
 *
 * @param gpuDevice Gpu Device present in the platform
 * @param clusterProperties Cluster Properties passed into the tool as worker info
 */
abstract class Platform(var gpuDevice: Option[GpuDevice],
    val clusterProperties: Option[ClusterProperties]) extends Logging {
  val platformName: String
  val defaultGpuDevice: GpuDevice

  // It's not deal to use vars here but to minimize changes and
  // keep backwards compatibility we put them here for now and hopefully
  // in future we can refactor.
  var clusterInfoFromEventLog: Option[ExistingClusterInfo] = None
  // instance information for the gpu node type we will use to run with
  var recommendedNodeInstanceInfo: Option[InstanceInfo] = None
  // overall final recommended cluster configuration
  var recommendedClusterInfo: Option[RecommendedClusterInfo] = None
  // the number of GPUs to use, this might be updated as we handle different cases
  var numGpus: Int = 1

  // This function allow us to have one gpu type used by the auto
  // tuner recommendations but have a different GPU used for speedup
  // factors since we don't have speedup factors for all combinations of
  // platforms and GPUs. We expect speedup factor usage to be going away
  // so this is less of an issue.
  def defaultGpuForSpeedupFactor: GpuDevice = defaultGpuDevice

  /**
   * Recommendations to be excluded from the list of recommendations.
   * These have the highest priority.
   */
  val recommendationsToExclude: Set[String] = Set.empty
  /**
   * Recommendations to be included in the final list of recommendations.
   * These properties should be specific to the platform and not general Spark properties.
   * For example: we used to set "spark.databricks.optimizer.dynamicFilePruning" to false for the
   *              Databricks platform.
   *
   * Represented as a tuple of (propertyKey, propertyValue).
   */
  val recommendationsToInclude: Seq[(String, String)] = Seq.empty
  /**
   * Dynamically calculates the recommendation for a specific Spark property by invoking
   * the appropriate function based on `sparkProperty`.
   * TODO: Implement this function and integrate with existing code in AutoTuner
   *
   * @param sparkProperty The Spark property for which the recommendation is calculated.
   * @param args Variable list of arguments passed to the calculation function for dynamic
   *             processing.
   * @return Optional string containing the recommendation, or `None` if unavailable.
   */
  def getRecommendation(sparkProperty: String, args: Any*): Option[String] = None

  /**
   * Checks if the `property` is valid:
   * 1. It should not be in exclusion list
   *   OR
   * 2. It should be in the inclusion list
   */
  def isValidRecommendation(property: String): Boolean = {
    !recommendationsToExclude.contains(property) ||
      recommendationsToInclude.map(_._1).contains(property)
  }

  /**
   * Checks if the `comment` is valid:
   * 1. It should not have any property from the exclusion list
   */
  def isValidComment(comment: String): Boolean = {
    recommendationsToExclude.forall(excluded => !comment.contains(excluded))
  }

  def getOperatorScoreFile: String = {
    s"operatorsScore-$platformName-$getGpuOrDefaultForSpeedupFactors.csv"
  }

  def getDefaultOperatorScoreFile: String = {
    s"operatorsScore-$platformName-$defaultGpuForSpeedupFactor.csv"
  }

  final def getGpuOrDefault: GpuDevice = gpuDevice.getOrElse(defaultGpuDevice)

  final def getGpuOrDefaultForSpeedupFactors: GpuDevice =
    gpuDevice.getOrElse(defaultGpuForSpeedupFactor)

  final def setGpuDevice(gpuDevice: GpuDevice): Unit = {
    this.gpuDevice = Some(gpuDevice)
  }

  final def setNumGpus(numGpus: Int): Unit = {
    if (numGpus > 1) {
      this.numGpus = numGpus
    }
  }

  /**
   * Important system properties that should be retained based on platform.
   */
  def getRetainedSystemProps: Set[String] = Set.empty


  def getExecutorHeapMemoryMB(sparkProperties: Map[String, String]): Long = {
    // Potentially enhance this to handle if no config then check the executor
    // added or resource profile added events for the heap size
    val executorMemoryFromConf = sparkProperties.get("spark.executor.memory")
    if (executorMemoryFromConf.isDefined) {
      StringUtils.convertToMB(executorMemoryFromConf.getOrElse("0"))
    } else {
      val sparkMasterConf = sparkProperties.get("spark.master")
      sparkMasterConf match {
        case None => 0L
        case Some(sparkMaster) =>
          if (sparkMaster.contains("yarn")) {
            StringUtils.convertToMB("1g")
          } else if (sparkMaster.contains("k8s")) {
            StringUtils.convertToMB("1g")
          } else if (sparkMaster.startsWith("spark:")) {
            // would be the entire node memory by default
            0L
          } else {
            // local mode covered here - do we want to handle specifically?
            0L
          }
      }
    }
  }

  def getExecutorOverheadMemoryMB(sparkProperties: Map[String, String]): Long = {
    val executorMemoryOverheadFromConf = sparkProperties.get("spark.executor.memoryOverhead")
    val execMemOverheadFactorFromConf = sparkProperties.get("spark.executor.memoryOverheadFactor")
    val execHeapMemoryMB = getExecutorHeapMemoryMB(sparkProperties)
    if (executorMemoryOverheadFromConf.isDefined) {
      StringUtils.convertToMB(executorMemoryOverheadFromConf.get)
    } else if (execHeapMemoryMB > 0) {
      if (execMemOverheadFactorFromConf.isDefined) {
        (execHeapMemoryMB * execMemOverheadFactorFromConf.get.toDouble).toLong
      } else {
        val sparkMasterConf = sparkProperties.get("spark.master")
        sparkMasterConf match {
          case None => 0L
          case Some(sparkMaster) =>
            if (sparkMaster.contains("yarn")) {
              // default is 10%
              (execHeapMemoryMB * 0.1).toLong
            } else if (sparkMaster.contains("k8s")) {
              val k8sOverheadFactor = sparkProperties.get("spark.kubernetes.memoryOverheadFactor")
              if (k8sOverheadFactor.isDefined) {
                (execHeapMemoryMB * k8sOverheadFactor.get.toDouble).toLong
              } else {
                // For JVM-based jobs this value will default to 0.10 and 0.40 for non-JVM jobs
                // TODO - We can't tell above by any property... do we try to parse submit cli?
                (execHeapMemoryMB * 0.1).toLong
              }
            } else if (sparkMaster.startsWith("spark:")) {
              // would be the entire node memory by default, we don't know and user doesn't
              // need to specify
              0L
            } else {
              0L
            }
        }
      }
    } else {
      0L
    }
  }

  def getNumGPUsPerNode(): Int = {
    val gpus = if (clusterProperties.isDefined) {
      clusterProperties.get.gpu.getCount
    } else {
      // assume using 1 GPU per node unless specified
      recommendedNodeInstanceInfo.map(_.numGpus).getOrElse(1)
    }
    math.max(1, gpus)
  }

  // Get the number of nodes that were used in the source cluster.
  def getSourceNumNodes(): Int = {
    if (clusterProperties.isDefined) {
      Math.max(1, clusterProperties.get.system.numWorkers)
    } else if (clusterInfoFromEventLog.isDefined) {
      clusterInfoFromEventLog.get.numExecutorNodes
    } else {
      1
    }
  }

  // we want to keep the number of executors used between runs the same
  def getNumExecutorInstances(sparkProperties: Map[String, String]): Int = {
    val execInstFromProps = sparkProperties.get("spark.executor.instances")
    if (clusterProperties.isDefined) {
      val numWorkers = Math.max(1, clusterProperties.get.system.numWorkers)
      this.numGpus * numWorkers
    } else if (execInstFromProps.isDefined) {
      execInstFromProps.get.toInt
    } else if (clusterInfoFromEventLog.isDefined) {
      val clusterInfo = clusterInfoFromEventLog.get
      clusterInfo.numExecutorNodes * clusterInfo.numExecsPerNode
    } else {
      // not sure so don't set it
      0
    }
  }

  // figure out memory MB per node when we don't have the specific instance information
  def getMemoryMBPerNode(sparkProperties: Map[String, String]): Long = {
    // To keep backwards compatibility, we first check if cluster properties are defined and
    // use those as the source cluster. This is going to be wrong in many
    // cases if the eventlogs passed in are not all actually run on the same cluster
    // shape. Ideally we change this in the future.
    if (clusterProperties.isDefined) {
      StringUtils.convertToMB(clusterProperties.get.system.getMemory)
    } else if (clusterInfoFromEventLog.isDefined) {
      val numExecutorsPerNode = clusterInfoFromEventLog.map(_.numExecsPerNode)
        .getOrElse(1).toLong
      val heapMemMB = clusterInfoFromEventLog.get.executorHeapMemory
      val overheadMemMB = getExecutorOverheadMemoryMB(sparkProperties)
      (heapMemMB + overheadMemMB) * numExecutorsPerNode
    } else {
      // we don't know
      0L
    }
  }

  def createClusterInfo(coresPerExecutor: Int,
      numExecsPerNode: Int,
      numExecutorNodes: Int,
      sparkProperties: Map[String, String],
      systemProperties: Map[String, String]): ExistingClusterInfo = {
    val driverHost = sparkProperties.get("spark.driver.host")
    val executorHeapMem = getExecutorHeapMemoryMB(sparkProperties)
    ExistingClusterInfo(platformName, coresPerExecutor, numExecsPerNode, numExecutorNodes,
      executorHeapMem, driverHost = driverHost)
  }

  // set the cluster information for this platform based on what we found in the
  // eventlog
  def configureClusterInfoFromEventLog(coresPerExecutor: Int,
      execsPerNode: Int,
      numExecutorNodes: Int,
      sparkProperties: Map[String, String],
      systemProperties: Map[String, String]): Unit = {
    clusterInfoFromEventLog = Some(createClusterInfo(coresPerExecutor, execsPerNode,
      numExecutorNodes, sparkProperties, systemProperties))
  }

  override def toString: String = {
    val gpuStr = gpuDevice.fold("")(gpu => s"-$gpu")
    s"$platformName$gpuStr"
  }

  /**
   * Indicate if the platform is a cloud service provider.
   */
  def isPlatformCSP: Boolean = false

  /**
   * The maximum number of Gpus any instance in this platform supports.
   */
  def maxGpusSupported: Int = 1

  /**
   * Attempts to get the instance type based on the core and gpu requirements.
   */
  def getInstanceByResources(cores:Int, numGpus: Int): Option[InstanceInfo] = None

  /**
   * Recommend a GPU Instance type to use for this application.
   */
  def getGPUInstanceTypeRecommendation(
      sparkProperties: Map[String, String]): Option[RecommendedClusterInfo] = {
    val initialNumExecInstances = getNumExecutorInstances(sparkProperties)
    // If the cluster properties were specified make sure to use those and not
    // the eventlog inference. This is broken in my mind but is backwards compatible,
    // or maybe use number gpus per node as an improvement.
    val numExecsPerNode = if (clusterProperties.isEmpty) {
      clusterInfoFromEventLog.map(_.numExecsPerNode).getOrElse(1)
    } else {
      1
    }
    val gpusToUse =
      Math.max(this.numGpus, Math.min(numExecsPerNode, maxGpusSupported))
    // update the global numGpus based on the instance type we are using
    this.numGpus = gpusToUse
    val nodeCores = if (clusterProperties.isDefined) {
      logDebug("Using the cluster properties passed in.")
      // I guess the assumption here is 1 executor per node - or we need to look this up
      // since not in the cluster definition, either way this is number cores per node
      clusterProperties.get.system.getNumCores
    } else if (clusterInfoFromEventLog.isDefined) {
      logDebug("Using the cluster information from the event log.")
      val clusterInfo = clusterInfoFromEventLog.get
      // this assumes this job filled an entire node, which may not be true on
      // a multiple tenant cluster. If the number of executors ran per node would
      // require multiple GPUs per node check to see if this platform supports it.
      // If it doesn't we need to increase the number of nodes recommended.
      clusterInfo.coresPerExecutor * gpusToUse
    } else {
      // shouldn't ever happen
      logError("Cluster properties wasn't specified and cluster information couldn't be " +
        "inferred from the event log!")
      0
    }
    val instanceInfoOpt = getInstanceByResources(nodeCores, gpusToUse)
    val finalInstanceInfo = if (instanceInfoOpt.isEmpty) {
      // if the instance info isn't found, like onprem or some platform we don't know about
      val execCores = if (clusterInfoFromEventLog.isDefined) {
        clusterInfoFromEventLog.get.coresPerExecutor
      } else {
        logWarning("cluster information from event log is missing, executor cores set to 0!")
        0
      }
      val numExecsPerNode = if (clusterInfoFromEventLog.isDefined) {
        clusterInfoFromEventLog.get.numExecsPerNode
      } else {
        1
      }
      val nodeCoresToUse = execCores * gpusToUse
      val nodeMemMB = getMemoryMBPerNode(sparkProperties)
      // It's possible if a cpu run was used, it could run with multiple executors, but
      // if the platform doesn't support multiple GPUs per node then we could recommend
      // different number of nodes. We have to take this into account for cores and memory
      // calculations.
      val ratioExecs = Math.max(1, numExecsPerNode / gpusToUse)
      val execMem = nodeMemMB / ratioExecs
      logDebug(s"Creating instance info execCores $execCores execMem $execMem ratio " +
        s"$ratioExecs numExecsPerNode $numExecsPerNode gpusToUse $gpusToUse")
      // here we change instanceInfo to be executor because assumption is it's on prem and we
      // don't know how to recommend node type
      Some(InstanceInfo(nodeCoresToUse, execMem, "onprem", 1))
    } else if (clusterProperties.isDefined) {
      val info = instanceInfoOpt.get
      // make sure that instanceInfo matches the cluster properties else change
      val clusterPropMemMB = StringUtils.convertToMB(clusterProperties.get.system.getMemory)
      if (info.cores == nodeCores && info.memoryMB == clusterPropMemMB) {
        instanceInfoOpt
      } else {
        Some(InstanceInfo(nodeCores, clusterPropMemMB, info.name, info.numGpus))
      }
    } else {
      instanceInfoOpt
    }
    val numExistingNodes = getSourceNumNodes
    // check if instance type supports that number of gpus, if not we add extra executors
    val (numExecs, numNodes) = if (finalInstanceInfo.get.numGpus >= numExecsPerNode) {
      // TODO - really if instance has more GPUs we should calculate the other way to
      // recommend less nodes but leave that open for now
      (initialNumExecInstances, numExistingNodes)
    } else {
      // just flatten to use 1 but we should really see if multiples
      val numGpusLeft = numExecsPerNode / finalInstanceInfo.get.numGpus
      (initialNumExecInstances, numExistingNodes * numGpusLeft)
    }
    val coresPerExec = if (finalInstanceInfo.isDefined) {
      finalInstanceInfo.get.cores / finalInstanceInfo.get.numGpus
    } else {
      1
    }
    if (numExecs > 0) {
      val vendor = clusterInfoFromEventLog.map(_.vendor).getOrElse("")
      val instanceName = finalInstanceInfo.map(_.name).getOrElse("")
      val numGpus = finalInstanceInfo.map(_.numGpus).getOrElse(1)
      recommendedClusterInfo = Some(RecommendedClusterInfo(vendor, coresPerExec,
        numExecs, numNodes, numGpus, instanceName))
      recommendedNodeInstanceInfo = finalInstanceInfo
      recommendedClusterInfo
    } else {
      logWarning("No executors so the recommended cluster and node instance information" +
        " is not set!")
      None
    }
  }
}

abstract class DatabricksPlatform(gpuDevice: Option[GpuDevice],
    clusterProperties: Option[ClusterProperties]) extends Platform(gpuDevice, clusterProperties) {
  override val defaultGpuDevice: GpuDevice = T4Gpu
  override def isPlatformCSP: Boolean = true

  // note that Databricks generally sets the spark.executor.memory for the user.  Our
  // auto tuner heuristics generally sets it lower then Databricks so go ahead and
  // allow our auto tuner to take affect for this in anticipation that we will use more
  // off heap memory.
  override val recommendationsToExclude: Set[String] = Set(
    "spark.executor.cores",
    "spark.executor.instances",
    "spark.executor.memoryOverhead"
  )

  override def createClusterInfo(coresPerExecutor: Int,
      numExecsPerNode: Int,
      numExecutorNodes: Int,
      sparkProperties: Map[String, String],
      systemProperties: Map[String, String]): ExistingClusterInfo = {
    val executorInstance = sparkProperties.get(DatabricksParseHelper.PROP_WORKER_TYPE_ID_KEY)
    val driverInstance = sparkProperties.get(DatabricksParseHelper.PROP_DRIVER_TYPE_ID_KEY)
    val clusterId = sparkProperties.get(DatabricksParseHelper.PROP_TAG_CLUSTER_ID_KEY)
    val driverHost = sparkProperties.get("spark.driver.host")
    val clusterName = sparkProperties.get(DatabricksParseHelper.PROP_TAG_CLUSTER_NAME_KEY)
    val executorHeapMem = getExecutorHeapMemoryMB(sparkProperties)
    ExistingClusterInfo(platformName, coresPerExecutor, numExecsPerNode, numExecutorNodes,
      executorHeapMem, executorInstance, driverInstance,
      driverHost, clusterId, clusterName)
  }
}

class DatabricksAwsPlatform(gpuDevice: Option[GpuDevice],
    clusterProperties: Option[ClusterProperties])
  extends DatabricksPlatform(gpuDevice, clusterProperties)
  with Logging {
  override val platformName: String =  PlatformNames.DATABRICKS_AWS
  override val defaultGpuDevice: GpuDevice = A10GGpu

  override def getInstanceByResources(
      cores: Int, numGpus: Int): Option[InstanceInfo] = {
    val exactInstance = PlatformInstanceTypes.AWS_BY_GPUS_CORES.get((numGpus, cores))
    if (exactInstance.isEmpty) {
      // try to find the closest
      val enoughGpus = PlatformInstanceTypes.AWS_BY_GPUS_CORES.filterKeys { gpuCores =>
        gpuCores._1 >= numGpus && gpuCores._2 >= cores
      }
      if (enoughGpus.isEmpty) {
        None
      } else {
        // add the gpus and cores to get a minimum value that matched.
        val res = enoughGpus.keys.minBy(x => x._1 + x._2)
        enoughGpus.get(res)
      }
    } else {
      exactInstance
    }
  }
}

class DatabricksAzurePlatform(gpuDevice: Option[GpuDevice],
    clusterProperties: Option[ClusterProperties])
  extends DatabricksPlatform(gpuDevice, clusterProperties) {
  override val platformName: String = PlatformNames.DATABRICKS_AZURE

  override def maxGpusSupported: Int = 4

  override def getInstanceByResources(
      cores: Int, numGpus: Int): Option[InstanceInfo] = {
    val exactInstance = PlatformInstanceTypes.AZURE_NCAS_T4_V3_BY_GPUS_CORES.get((numGpus, cores))
    if (exactInstance.isEmpty) {
      // try to find the closest
      val enoughGpus = PlatformInstanceTypes.AZURE_NCAS_T4_V3_BY_GPUS_CORES.filterKeys { gpuCores =>
        gpuCores._1 >= numGpus && gpuCores._2 >= cores
      }
      if (enoughGpus.isEmpty) {
        None
      } else {
        // add the gpus and cores to get a minimum value that matched.
        val res = enoughGpus.keys.minBy(x => x._1 + x._2)
        enoughGpus.get(res)
      }
    } else {
      exactInstance
    }
  }
}

class DataprocPlatform(gpuDevice: Option[GpuDevice],
    clusterProperties: Option[ClusterProperties]) extends Platform(gpuDevice, clusterProperties) {
  override val platformName: String =  PlatformNames.DATAPROC
  override val defaultGpuDevice: GpuDevice = T4Gpu
  override def isPlatformCSP: Boolean = true
  override def maxGpusSupported: Int = 4

  override def getInstanceByResources(
      cores: Int, numGpus: Int): Option[InstanceInfo] = {
    val exactInstance = PlatformInstanceTypes.DATAPROC_BY_GPUS_CORES.get((numGpus, cores))
    if (exactInstance.isEmpty) {
      // try to find the closest
      val enoughGpus = PlatformInstanceTypes.DATAPROC_BY_GPUS_CORES.filterKeys { gpuCores =>
        gpuCores._1 >= numGpus && gpuCores._2 >= cores
      }
      if (enoughGpus.isEmpty) {
        None
      } else {
        // add the gpus and cores to get a minimum value that matched.
        val res = enoughGpus.keys.minBy(x => x._1 + x._2)
        enoughGpus.get(res)
      }
    } else {
      exactInstance
    }
  }
}

class DataprocServerlessPlatform(gpuDevice: Option[GpuDevice],
    clusterProperties: Option[ClusterProperties])
  extends DataprocPlatform(gpuDevice, clusterProperties) {
  override val platformName: String =  PlatformNames.DATAPROC_SL
  override val defaultGpuDevice: GpuDevice = L4Gpu
  override def isPlatformCSP: Boolean = true
}

class DataprocGkePlatform(gpuDevice: Option[GpuDevice],
    clusterProperties: Option[ClusterProperties])
  extends DataprocPlatform(gpuDevice, clusterProperties) {
  override val platformName: String =  PlatformNames.DATAPROC_GKE
  override def isPlatformCSP: Boolean = true
}

class EmrPlatform(gpuDevice: Option[GpuDevice],
    clusterProperties: Option[ClusterProperties]) extends Platform(gpuDevice, clusterProperties) {
  override val platformName: String =  PlatformNames.EMR
  override val defaultGpuDevice: GpuDevice = A10GGpu

  override def isPlatformCSP: Boolean = true

  override def getRetainedSystemProps: Set[String] = Set("EMR_CLUSTER_ID")

  override def createClusterInfo(coresPerExecutor: Int,
      numExecsPerNode: Int,
      numExecutorNodes: Int,
      sparkProperties: Map[String, String],
      systemProperties: Map[String, String]): ExistingClusterInfo = {
    val clusterId = systemProperties.get("EMR_CLUSTER_ID")
    val driverHost = sparkProperties.get("spark.driver.host")
    val executorHeapMem = getExecutorHeapMemoryMB(sparkProperties)
    ExistingClusterInfo(platformName, coresPerExecutor, numExecsPerNode, numExecutorNodes,
      executorHeapMem, clusterId = clusterId, driverHost = driverHost)
  }

  override def getInstanceByResources(
      cores: Int, numGpus: Int): Option[InstanceInfo] = {
    val exactInstance = PlatformInstanceTypes.AWS_BY_GPUS_CORES.get((numGpus, cores))
    if (exactInstance.isEmpty) {
      // try to find the closest
      val enoughGpus = PlatformInstanceTypes.AWS_BY_GPUS_CORES.filterKeys { gpuCores =>
        gpuCores._1 >= numGpus && gpuCores._2 >= cores
      }
      if (enoughGpus.isEmpty) {
        None
      } else {
        // add the gpus and cores to get a minimum value that matched.
        val res = enoughGpus.keys.minBy(x => x._1 + x._2)
        enoughGpus.get(res)
      }
    } else {
      exactInstance
    }
  }
}

class OnPremPlatform(gpuDevice: Option[GpuDevice],
    clusterProperties: Option[ClusterProperties]) extends Platform(gpuDevice, clusterProperties) {
  override val platformName: String =  PlatformNames.ONPREM
  // Note we don't have an speedup factor file for onprem l4's but we want auto tuner
  // to use L4.
  override val defaultGpuDevice: GpuDevice = L4Gpu
  override val defaultGpuForSpeedupFactor: GpuDevice = A100Gpu
  // on prem is hard since we don't know what node configurations they have
  // assume 1 for now. We should have them pass this information in the future.
  override def maxGpusSupported: Int = 1
}

/**
 * Factory for creating instances of different platforms.
 * This factory supports various platforms and provides methods for creating
 * corresponding platform instances.
 */
object PlatformFactory extends Logging {
  /**
   * Extracts platform and GPU names from the provided platform key.
   * Assumption: If the last part contains a number, we assume it is GPU name
   *
   * E.g.,
   * - 'emr-t4': Platform: emr, GPU: t4
   * - 'dataproc-gke-l4': Platform dataproc-gke, GPU: l4
   * - 'databricks-aws': Platform databricks-aws, GPU: None
   */
  private def extractPlatformGpuName(platformKey: String): (String, Option[String]) = {
    val parts = platformKey.split('-')
    val numberPattern = ".*\\d.*".r
    // If the last part contains a number, we assume it is GPU name
    if (numberPattern.findFirstIn(parts.last).isDefined) {
      (parts.init.toList.mkString("-"), Some(parts.last))
    } else {
      // If no GPU information is present, return the entire platform key as the
      // platform name and None for GPU
      (parts.toList.mkString("-"), None)
    }
  }

  @throws[IllegalArgumentException]
  @tailrec
  private def createPlatformInstance(platformName: String,
      gpuDevice: Option[GpuDevice],
      clusterProperties: Option[ClusterProperties]): Platform = platformName match {
    case PlatformNames.DATABRICKS_AWS => new DatabricksAwsPlatform(gpuDevice, clusterProperties)
    case PlatformNames.DATABRICKS_AZURE => new DatabricksAzurePlatform(gpuDevice, clusterProperties)
    case PlatformNames.DATAPROC => new DataprocPlatform(gpuDevice, clusterProperties)
    case PlatformNames.DATAPROC_GKE => new DataprocGkePlatform(gpuDevice, clusterProperties)
    case PlatformNames.DATAPROC_SL => new DataprocServerlessPlatform(gpuDevice, clusterProperties)
    case PlatformNames.EMR => new EmrPlatform(gpuDevice, clusterProperties)
    case PlatformNames.ONPREM => new OnPremPlatform(gpuDevice, clusterProperties)
    case p if p.isEmpty =>
      logInfo(s"Platform is not specified. Using ${PlatformNames.DEFAULT} as default.")
      createPlatformInstance(PlatformNames.DEFAULT, gpuDevice, clusterProperties)
    case _ =>
      throw new IllegalArgumentException(s"Unsupported platform: $platformName. " +
        s"Options include ${PlatformNames.getAllNames.mkString(", ")}.")
  }

  /**
   * Creates an instance of `Platform` based on the specified platform key.
   *
   * @param platformKey The key identifying the platform. Defaults to `PlatformNames.DEFAULT`.
   * @param clusterProperties Optional cluster properties if the user specified them.
   */
  def createInstance(platformKey: String = PlatformNames.DEFAULT,
      clusterProperties: Option[ClusterProperties] = None): Platform = {
    val (platformName, gpuName) = extractPlatformGpuName(platformKey)
    val gpuDevice = gpuName.flatMap(GpuDevice.createInstance)
<<<<<<< HEAD
    val platform = createPlatformInstance(platformName, gpuDevice, clusterProperties)
=======
    // case when gpu name is detected but not in device map
    if (gpuName.isDefined && gpuDevice.isEmpty) {
      throw new IllegalArgumentException(s"Unsupported GPU device: ${gpuName.get}. " +
          s"Supported GPU devices are: ${GpuDevice.deviceMap.keys.mkString(", ")}.")
    }
    val platform = createPlatformInstance(platformName, gpuDevice)
>>>>>>> 38eccc13
    logInfo(s"Using platform: $platform")
    platform
  }
}<|MERGE_RESOLUTION|>--- conflicted
+++ resolved
@@ -729,16 +729,12 @@
       clusterProperties: Option[ClusterProperties] = None): Platform = {
     val (platformName, gpuName) = extractPlatformGpuName(platformKey)
     val gpuDevice = gpuName.flatMap(GpuDevice.createInstance)
-<<<<<<< HEAD
-    val platform = createPlatformInstance(platformName, gpuDevice, clusterProperties)
-=======
     // case when gpu name is detected but not in device map
     if (gpuName.isDefined && gpuDevice.isEmpty) {
       throw new IllegalArgumentException(s"Unsupported GPU device: ${gpuName.get}. " +
           s"Supported GPU devices are: ${GpuDevice.deviceMap.keys.mkString(", ")}.")
     }
-    val platform = createPlatformInstance(platformName, gpuDevice)
->>>>>>> 38eccc13
+    val platform = createPlatformInstance(platformName, gpuDevice, clusterProperties)
     logInfo(s"Using platform: $platform")
     platform
   }
