--- conflicted
+++ resolved
@@ -241,24 +241,16 @@
    * Function to process event log paths passed in and evaluate which ones are really event
    * logs and filter based on user options.
    *
-<<<<<<< HEAD
    * @param filterNLogs             Number of event logs to be selected
    * @param matchlogs               Keyword to match file names in the directory
    * @param eventLogsPaths          Array of event log paths
    * @param hadoopConf              Hadoop Configuration
    * @param recursiveSearchEnabled  If enabled, search for event logs in all subdirectories.
    *                                Enabled by default.
-   *
-=======
-   * @param filterNLogs     number of event logs to be selected
-   * @param matchlogs       keyword to match file names in the directory
-   * @param eventLogsPaths  Array of event log paths
-   * @param hadoopConf      Hadoop Configuration
-   * @param maxEventLogSize optional maximum event log size as a string
-   * @param minEventLogSize optional minimum event log size as a string
-   * @param fsStartTime     filesystem date and time for filtering event logs based on start time
-   * @param fsEndTime       filesystem date and time for filtering event logs based on end time
->>>>>>> 1b5f869f
+   * @param maxEventLogSize         Optional maximum event log size as a string
+   * @param minEventLogSize         Optional minimum event log size as a string
+   * @param fsStartTime             Filesystem date and time for filtering event logs based on start time
+   * @param fsEndTime               Filesystem date and time for filtering event logs based on end time
    * @return (Seq[EventLogInfo], Seq[EventLogInfo]) - Tuple indicating paths of event logs in
    *         filesystem. First element contains paths of event logs after applying filters and
    *         second element contains paths of all event logs.
