--- conflicted
+++ resolved
@@ -410,19 +410,10 @@
         val shuffleWriteValues = photonShuffleWriteTimeAccumInfos.flatMap { accumInfo =>
           accumInfo.stageValuesMap.get(sm.stageInfo.stageId)
         }
-<<<<<<< HEAD
-        (AppSparkMetricsAnalyzer.maxWithEmptyHandling(peakMemoryValues), shuffleWriteValues.sum)
-      } else {
-        // For non-Photon apps, use the task metrics directly.
-        val peakMemoryValues = tasksInStage.map(_.peakExecutionMemory)
-        val shuffleWriteTime = tasksInStage.map(_.sw_writeTime)
-        (AppSparkMetricsAnalyzer.maxWithEmptyHandling(peakMemoryValues), shuffleWriteTime.sum)
-=======
         new AggAccumPhotonHelper(shuffleWriteValues, peakMemoryValues)
       } else {
         // For non-Photon apps, use the task metrics directly.
         new AggAccumHelper()
->>>>>>> 3db52ef3
       }
       val perStageRec = accumHelperObj.accumPerStage(tasksInStage)
       val stageRow = StageAggTaskMetricsProfileResult(index,
@@ -430,37 +421,6 @@
         // numTasks includes duplicate task attempts
         perStageRec.numTasks,
         sm.duration,
-<<<<<<< HEAD
-        tasksInStage.map(_.diskBytesSpilled).sum,
-        durSum,
-        durMax,
-        durMin,
-        durAvg,
-        TimeUnit.NANOSECONDS.toMillis(tasksInStage.map(_.executorCPUTime).sum),
-        TimeUnit.NANOSECONDS.toMillis(tasksInStage.map(_.executorDeserializeCPUTime).sum),
-        tasksInStage.map(_.executorDeserializeTime).sum,
-        tasksInStage.map(_.executorRunTime).sum,
-        tasksInStage.map(_.input_bytesRead).sum,
-        tasksInStage.map(_.input_recordsRead).sum,
-        tasksInStage.map(_.jvmGCTime).sum,
-        tasksInStage.map(_.memoryBytesSpilled).sum,
-        tasksInStage.map(_.output_bytesWritten).sum,
-        tasksInStage.map(_.output_recordsWritten).sum,
-        peakMemoryMax,
-        tasksInStage.map(_.resultSerializationTime).sum,
-        AppSparkMetricsAnalyzer.maxWithEmptyHandling(tasksInStage.map(_.resultSize)),
-        tasksInStage.map(_.sr_fetchWaitTime).sum,
-        tasksInStage.map(_.sr_localBlocksFetched).sum,
-        tasksInStage.map(_.sr_localBytesRead).sum,
-        tasksInStage.map(_.sr_remoteBlocksFetched).sum,
-        tasksInStage.map(_.sr_remoteBytesRead).sum,
-        tasksInStage.map(_.sr_remoteBytesReadToDisk).sum,
-        tasksInStage.map(_.sr_totalBytesRead).sum,
-        tasksInStage.map(_.sw_bytesWritten).sum,
-        tasksInStage.map(_.sw_recordsWritten).sum,
-        TimeUnit.NANOSECONDS.toMillis(shuffleWriteTimeSum)
-      )
-=======
         perStageRec.diskBytesSpilledSum,
         perStageRec.durationSum,
         perStageRec.durationMax,
@@ -489,7 +449,6 @@
         perStageRec.swBytesWrittenSum,
         perStageRec.swRecordsWrittenSum,
         perStageRec.swWriteTimeSum)
->>>>>>> 3db52ef3
       stageLevelSparkMetrics(index).put(sm.stageInfo.stageId, stageRow)
     }
   }
