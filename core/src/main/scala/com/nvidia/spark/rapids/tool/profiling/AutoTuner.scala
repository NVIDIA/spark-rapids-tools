--- conflicted
+++ resolved
@@ -493,34 +493,11 @@
   private def calcAvailableMemPerExec(): Double = {
     // account for system overhead
     // TODO - need to subtract DEF_SYSTEM_RESERVE_MB for non-container environments!
-<<<<<<< HEAD
-    // for now leave it out
-    val clusterInfoEventLog = appInfoProvider.getClusterInfo.flatMap(_.clusterInfo)
-    val eventLogExecMemoryMB = if (clusterInfoEventLog.isDefined) {
-      val execInstance = clusterInfoEventLog.get.executorInstance
-      clusterInfoEventLog.get.executorMemoryMB.getOrElse(0L).toDouble
-
-    } else {
-      0.0
-    }
-    if (eventLogExecMemoryMB <= 0.0) {
-      if (processPropsAndCheck) {
-        val usableWorkerMem = Math.max(0, StringUtils.convertToMB(clusterProps.system.memory))
-        // clusterProps.gpu.getCount can never be 0. This is verified in processPropsAndCheck()
-        (1.0 * usableWorkerMem) / clusterProps.gpu.getCount
-      } else {
-        0.0
-      }
-    } else {
-      0.0
-    }
-=======
     // This is likely just applicable in onprem standalone setups.
     // for now leave it out since it messes with settings on Databricks.
     val usableWorkerMem = Math.max(0, StringUtils.convertToMB(clusterProps.system.memory))
     // clusterProps.gpu.getCount can never be 0. This is verified in processPropsAndCheck()
     (1.0 * usableWorkerMem) / clusterProps.gpu.getCount
->>>>>>> fefe3942
   }
 
   /**
@@ -674,41 +651,7 @@
     }
   }
 
-<<<<<<< HEAD
-  private def calculateMemoryClusterLevelRecommendations(execCoresExpr: () => Int): Boolean = {
-    val availableMemPerExec = calcAvailableMemPerExec()
-    if (availableMemPerExec > 0) {
-      // TODO - if the CPU side memory is really small we may consider changing it for GPU
-      val availableMemPerExecExpr = () => availableMemPerExec
-      val executorHeap = calcInitialExecutorHeap(availableMemPerExecExpr, execCoresExpr)
-      val executorHeapExpr = () => executorHeap
-      val (pinnedMemory, memoryOverhead, finalExecutorHeap, setMaxBytesInFlight) =
-        calcOverallMemory(executorHeapExpr, execCoresExpr, availableMemPerExecExpr)
-      appendRecommendationForMemoryMB("spark.rapids.memory.pinnedPool.size", s"$pinnedMemory")
-      addRecommendationForMemoryOverhead(s"$memoryOverhead")
-      appendRecommendationForMemoryMB("spark.executor.memory", s"$finalExecutorHeap")
-      setMaxBytesInFlight
-    } else {
-      addDefaultMemoryComments()
-      false
-    }
-  }
-
-  def calculateClusterLevelRecommendations(): Unit = {
-    recommendExecutorInstances()
-    val numExecutorCores = calcNumExecutorCores
-    val execCoresExpr = () => numExecutorCores
-
-    appendRecommendation("spark.executor.cores", numExecutorCores)
-    appendRecommendation("spark.task.resource.gpu.amount",
-      calcTaskGPUAmount(execCoresExpr))
-    appendRecommendation("spark.rapids.sql.concurrentGpuTasks",
-      calcGpuConcTasks().toInt)
-    val setMaxBytesInFlight = calculateMemoryClusterLevelRecommendations(execCoresExpr)
-
-=======
   private def configureShuffleReaderWriterNumThreads(numExecutorCores: Int): Unit = {
->>>>>>> fefe3942
     // if on a CSP using blob store recommend more threads for certain sizes. This is based on
     // testing on customer jobs on Databricks
     // didn't test with > 16 thread so leave those as numExecutorCores
@@ -1156,15 +1099,6 @@
    */
   private def addDefaultComments(): Unit = {
     commentsForMissingProps.foreach {
-      case (key, value) =>
-        if (!skippedRecommendations.contains(key)) {
-          appendComment(value)
-        }
-    }
-  }
-
-  private def addDefaultMemoryComments(): Unit = {
-    commentsForMissingMemoryProps.foreach {
       case (key, value) =>
         if (!skippedRecommendations.contains(key)) {
           appendComment(value)
