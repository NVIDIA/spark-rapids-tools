--- conflicted
+++ resolved
@@ -36,11 +36,7 @@
   override def parse: ExecInfo = {
     val duration = computeDuration
     val expressions = parseExpressions()
-<<<<<<< HEAD
     val exprRefs: Seq[ExprRef] = expressions.map(ExprRef.getOrCreate)
-=======
-
->>>>>>> 3cd1fe72
     val notSupportedExprs = getNotSupportedExprs(expressions)
     val isExecSupported = checker.isExecSupported(fullExecName) &&
       notSupportedExprs.isEmpty
