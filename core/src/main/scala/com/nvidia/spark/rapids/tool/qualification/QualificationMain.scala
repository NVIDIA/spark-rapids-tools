--- conflicted
+++ resolved
@@ -89,13 +89,8 @@
     }
 
     val (eventLogFsFiltered, allEventLogs) = EventLogPathProcessor.processAllPaths(
-<<<<<<< HEAD
       filterN.toOption, matchEventLogs.toOption, eventlogPaths, hadoopConf, recursiveSearchEnabled,
-      maxEventLogSize, minEventLogSize)
-=======
-      filterN.toOption, matchEventLogs.toOption, eventlogPaths, hadoopConf,
       maxEventLogSize, minEventLogSize, appArgs.fsStartTime.toOption, appArgs.fsEndTime.toOption)
->>>>>>> 1b5f869f
 
     val filteredLogs = if (argsContainsAppFilters(appArgs)) {
       val appFilter = new AppFilterImpl(numOutputRows, hadoopConf, timeout, nThreads)
