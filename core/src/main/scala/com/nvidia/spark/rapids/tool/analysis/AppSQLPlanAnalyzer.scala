/*
 * Copyright (c) 2024, NVIDIA CORPORATION.
 *
 * Licensed under the Apache License, Version 2.0 (the "License");
 * you may not use this file except in compliance with the License.
 * You may obtain a copy of the License at
 *
 *     http://www.apache.org/licenses/LICENSE-2.0
 *
 * Unless required by applicable law or agreed to in writing, software
 * distributed under the License is distributed on an "AS IS" BASIS,
 * WITHOUT WARRANTIES OR CONDITIONS OF ANY KIND, either express or implied.
 * See the License for the specific language governing permissions and
 * limitations under the License.
 */

package com.nvidia.spark.rapids.tool.analysis

import scala.collection.mutable.{AbstractSet, ArrayBuffer, HashMap, LinkedHashSet}

import com.nvidia.spark.rapids.tool.planparser.SQLPlanParser
<<<<<<< HEAD
import com.nvidia.spark.rapids.tool.profiling.{DataSourceCase, DataSourceProfileResult, SQLAccumProfileResults, SQLMetricInfoCase, SQLStageInfoProfileResult, UnsupportedSQLPlan, WholeStageCodeGenResults}
=======
import com.nvidia.spark.rapids.tool.profiling.{DataSourceCase, SQLAccumProfileResults, SQLMetricInfoCase, SQLStageInfoProfileResult, UnsupportedSQLPlan, WholeStageCodeGenResults}
>>>>>>> 89fbf83d
import com.nvidia.spark.rapids.tool.qualification.QualSQLPlanAnalyzer

import org.apache.spark.sql.execution.SparkPlanInfo
import org.apache.spark.sql.execution.ui.{SparkPlanGraph, SparkPlanGraphCluster, SparkPlanGraphNode}
import org.apache.spark.sql.rapids.tool.{AppBase, RDDCheckHelper, SQLMetricsStats, SqlPlanInfoGraphBuffer, SqlPlanInfoGraphEntry}
import org.apache.spark.sql.rapids.tool.profiling.ApplicationInfo
import org.apache.spark.sql.rapids.tool.qualification.QualificationAppInfo
import org.apache.spark.sql.rapids.tool.util.ToolsPlanGraph

/**
 * This class processes SQL plan to build some information such as: metrics, wholeStage nodes, and
 * connecting operators to nodes. The implementation used to be directly under Profiler's
 * ApplicationInfo class. Moving the logic and the data structure to this new class is part of
 * refactor to have a SQLPlan processor that can produce the same analysis for both the Prof/Qual
 * tools.
 * Calling processSQLPlanMetrics() has a side effect on the app object:
 * 1- it updates dataSourceInfo with V2 and V1 data sources
 * 2- it updates sqlIDtoProblematic the map between SQL ID and potential problems
 * 3- it updates sqlIdToInfo.DsOrRdd as boolean to indicate whether a sql is an RDD/DS or not
 *
 * @param app the Application info objects that contains the SQL plans to be processed
 */
class AppSQLPlanAnalyzer(app: AppBase, appIndex: Int) extends AppAnalysisBase(app) {
  // A map between (SQL ID, Node ID) and the set of stage IDs
  // TODO: The Qualification should use this map instead of building a new set for each exec.
  private val sqlPlanNodeIdToStageIds: HashMap[(Long, Long), Set[Int]] =
    HashMap.empty[(Long, Long), Set[Int]]
  var wholeStage: ArrayBuffer[WholeStageCodeGenResults] = ArrayBuffer[WholeStageCodeGenResults]()
  // A list of UnsupportedSQLPlan that contains the SQL ID, node ID, node name.
  // TODO: for now, unsupportedSQLPlan is kept here for now to match the legacy Profiler's
  //      output but we need to revisit this in the future to see if we can move it to a
  //      different place or fix any inconsistent issues between this implementation and
  //      SQLPlanParser.
  var unsupportedSQLPlan: ArrayBuffer[UnsupportedSQLPlan] = ArrayBuffer[UnsupportedSQLPlan]()
  var allSQLMetrics: ArrayBuffer[SQLMetricInfoCase] = ArrayBuffer[SQLMetricInfoCase]()

  /**
   * Connects Operators to Stages using AccumulatorIDs.
   * TODO: This function can be fused in the visitNode function to avoid the extra iteration.
   * @param cb function that creates a SparkPlanGraph. This can be used as a cacheHolder for the
   *           object created to be used later.
   */
  private def connectOperatorToStage(cb: (Long, SparkPlanInfo) => SparkPlanGraph): Unit = {
    for ((sqlId, planInfo) <- app.sqlPlans) {
      val planGraph: SparkPlanGraph = cb.apply(sqlId, planInfo)
      // Maps stages to operators by checking for non-zero intersection
      // between nodeMetrics and stageAccumulateIDs
      val nodeIdToStage = planGraph.allNodes.map { node =>
        val mappedStages = SQLPlanParser.getStagesInSQLNode(node, app)
        ((sqlId, node.id), mappedStages)
      }.toMap
      sqlPlanNodeIdToStageIds ++= nodeIdToStage
    }
  }

  /**
   * Update the potential problems in the app object. This is a common function that is used by
   * Both Qual/Prof analysis.
   * For Qual apps, the app.sqlIDtoProblematic won't be set because it is done later during the
   * aggregation phase.
   * @param sqlId the SQL ID being analyzed
   * @param potentialProblems a set of strings that represent the potential problems found in the
   *                          SQL plan.
   */
  private def updateAppPotentialProblems(sqlId: Long,
      potentialProblems: AbstractSet[String]): Unit = {
    // Append problematic issues to the global variable for that SqlID
    val existingIssues = app.sqlIDtoProblematic.getOrElse(sqlId, LinkedHashSet[String]())
    app.sqlIDtoProblematic(sqlId) = existingIssues ++ potentialProblems
  }

  // A visitor context to hold the state of the SQL plan visitor.
  // The fields are updated and modified by the visitNode function.
  // sqlIsDsOrRDD is initialized to False, and it is set only once to True when a node is detected
  // as RDD or DS.
  protected case class SQLPlanVisitorContext(
      sqlPIGEntry: SqlPlanInfoGraphEntry,
      sqlDataSources: ArrayBuffer[DataSourceCase] = ArrayBuffer[DataSourceCase](),
      potentialProblems: LinkedHashSet[String] = LinkedHashSet[String](),
      var sqlIsDsOrRDD: Boolean = false)

  /**
   * The method is called for each node in the SparkGraph plan.
   * It visits the node to extract the following information
   * 1- the metrics;
   * 2- potential problems.
   * 3- data sources
   *
   * It updates the following fields defined in AppSQLPlanAnalyzer:
   * 1- allSQLMetrics: a list of SQLMetricInfoCase
   * 2- wholeStage: a list of WholeStageCodeGenResults
   * 3- unsupportedSQLPlan: a list of UnsupportedSQLPlan that contains the SQL ID, node ID,
   *    node name.
   *    TODO: Consider handling the construction of this list in a different way for the
   *         Qualification
   * 4- sqlPlanNodeIdToStageIds: A map between (SQL ID, Node ID) and the set of stage IDs
   *
   * It has the following effect on the visitor object:
   * 1- It updates the sqlIsDsOrRDD argument to True when the visited node is an RDD or Dataset.
<<<<<<< HEAD
   * 2- If the SLID is an RDD, the potentialProblems is cleared because once SQL is marked as RDD,
   *    all the other problems are ignored. Note that we need to set that flag only once to True
   *    for the given sqlID.
=======
   * 2- If the SQLID is an RDD, the potentialProblems is cleared because once SQL is marked as RDD,
   *    all the other problems are ignored. Note that we need to set that flag only once to True
   *    for the given SQLID.
>>>>>>> 89fbf83d
   * 3- It appends the current node's potential problems to the SQLID problems only if the SQL is
   *    visitor.sqlIsDsOrRDD is False. Otherwise, it is kind of redundant to keep checking for
   *    potential problems for every node when they get to be ignored.
   *
   * It has the following effect on the app object:
   * 1- it updates dataSourceInfo with V2 and V1 data sources
   * 2- it updates sqlIDtoProblematic the map between SQL ID and potential problems
 *
   * @param visitor the visitor context defined per SQLPlan
   * @param node the node being currently visited.
   */
  protected def visitNode(visitor: SQLPlanVisitorContext,
      node: SparkPlanGraphNode): Unit = {
    node match {
      case cluster: SparkPlanGraphCluster =>
        val ch = cluster.nodes
        ch.foreach { c =>
          wholeStage += WholeStageCodeGenResults(
            appIndex, visitor.sqlPIGEntry.sqlID, node.id, node.name, c.name, c.id)
        }
      case _ =>
    }
    // get V2 dataSources for that node
    val nodeV2Reads = app.checkGraphNodeForReads(visitor.sqlPIGEntry.sqlID, node)
    if (nodeV2Reads.isDefined) {
      visitor.sqlDataSources += nodeV2Reads.get
    }

    val nodeIsDsOrRDD = RDDCheckHelper.isDatasetOrRDDPlan(node.name, node.desc).isRDD
    if (nodeIsDsOrRDD) {
      // we want to report every node that is an RDD
      val thisPlan = UnsupportedSQLPlan(visitor.sqlPIGEntry.sqlID, node.id, node.name, node.desc,
          "Contains Dataset or RDD")
      unsupportedSQLPlan += thisPlan
      // If one node is RDD, the Sql should be set too
      if (!visitor.sqlIsDsOrRDD) { // We need to set the flag only once for the given sqlID
        visitor.sqlIsDsOrRDD = true
        app.sqlIdToInfo.get(visitor.sqlPIGEntry.sqlID).foreach { sql =>
          sql.setDsOrRdd(visitor.sqlIsDsOrRDD)
          app.sqlIDToDataSetOrRDDCase += visitor.sqlPIGEntry.sqlID
          // Clear the potential problems since it is an RDD to free memory
          visitor.potentialProblems.clear()
        }
      }
    }
    if (!visitor.sqlIsDsOrRDD) {
      // Append current node's potential problems to the Sql problems only if the SQL is not an
      // RDD. This is an optimization since the potentialProblems won't be used any more.
      visitor.potentialProblems ++= app.findPotentialIssues(node.desc)
    }
    // Then process SQL plan metric type
    for (metric <- node.metrics) {
      val stages =
        sqlPlanNodeIdToStageIds.getOrElse((visitor.sqlPIGEntry.sqlID, node.id), Set.empty)
      val allMetric = SQLMetricInfoCase(visitor.sqlPIGEntry.sqlID, metric.name,
        metric.accumulatorId, metric.metricType, node.id,
        node.name, node.desc, stages)

      allSQLMetrics += allMetric
      if (app.sqlPlanMetricsAdaptive.nonEmpty) {
        val adaptive = app.sqlPlanMetricsAdaptive.filter { adaptiveMetric =>
          adaptiveMetric.sqlID == visitor.sqlPIGEntry.sqlID &&
            adaptiveMetric.accumulatorId == metric.accumulatorId
        }
        adaptive.foreach { adaptiveMetric =>
          val allMetric = SQLMetricInfoCase(visitor.sqlPIGEntry.sqlID, adaptiveMetric.name,
            adaptiveMetric.accumulatorId, adaptiveMetric.metricType, node.id,
            node.name, node.desc, stages)
          // could make this more efficient but seems ok for now
          val exists = allSQLMetrics.filter { a =>
            ((a.accumulatorId == adaptiveMetric.accumulatorId)
              && (a.sqlID == visitor.sqlPIGEntry.sqlID)
              && (a.nodeID == node.id && adaptiveMetric.metricType == a.metricType))
          }
          if (exists.isEmpty) {
            allSQLMetrics += allMetric
          }
        }
      }
    }
  }

  /**
   * Function to process SQL Plan Metrics after all events are processed
   */
  def processSQLPlanMetrics(): Unit = {
    // Define a buffer to cache the SQLPlanInfoGraphs
    val sqlPlanInfoBuffer = SqlPlanInfoGraphBuffer()
    // Define a function used to fill in the buffer while executing "connectOperatorToStage"
    val createGraphFunc = (sqlId: Long, planInfo: SparkPlanInfo) => {
      sqlPlanInfoBuffer.addSqlPlanInfoGraph(sqlId, planInfo).sparkPlanGraph
    }
    connectOperatorToStage(createGraphFunc)
    for (sqlPIGEntry <- sqlPlanInfoBuffer.sqlPlanInfoGraphs) {
      // store all dataSources of the given SQL in a variable so that we won't have to iterate
      // through the entire list
      // get V1 dataSources for that SQLId
      val visitorContext = SQLPlanVisitorContext(sqlPIGEntry,
        app.checkMetadataForReadSchema(sqlPIGEntry))
      for (node <- sqlPIGEntry.sparkPlanGraph.allNodes) {
        visitNode(visitorContext, node)
      }
      if (visitorContext.sqlDataSources.nonEmpty) {
        val sqlNestedComplexTypes =
          AppBase.parseReadSchemaForNestedTypes(
            visitorContext.sqlDataSources.map { ds => ds.schema })
        // Append problematic issues to the global variable for that SqlID
        if (sqlNestedComplexTypes._2.nonEmpty) {
          visitorContext.potentialProblems += "NESTED COMPLEX TYPE"
        }
      }
      // Finally, update the potential problems in the app object
      // Note that the implementation depends on teh type of the AppBase
      if (visitorContext.potentialProblems.nonEmpty) {
        updateAppPotentialProblems(sqlPIGEntry.sqlID, visitorContext.potentialProblems)
      }
    }
  }

  def aggregateSQLStageInfo: Seq[SQLStageInfoProfileResult] = {
    val jobsWithSQL = app.jobIdToInfo.filter { case (_, j) =>
      j.sqlID.nonEmpty
    }
    val sqlToStages = jobsWithSQL.flatMap { case (jobId, j) =>
      val stages = j.stageIds
      val stagesInJob = app.stageManager.getStagesByIds(stages)
      stagesInJob.map { sModel =>
        val nodeIds = sqlPlanNodeIdToStageIds.filter { case (_, v) =>
          v.contains(sModel.sId)
        }.keys.toSeq
        val nodeNames = app.sqlPlans.get(j.sqlID.get).map { planInfo =>
          val nodes = ToolsPlanGraph(planInfo).allNodes
          val validNodes = nodes.filter { n =>
            nodeIds.contains((j.sqlID.get, n.id))
          }
          validNodes.map(n => s"${n.name}(${n.id.toString})")
        }.getOrElse(Seq.empty)
        SQLStageInfoProfileResult(appIndex, j.sqlID.get, jobId, sModel.sId,
          sModel.attemptId, sModel.duration, nodeNames)
      }
    }
    sqlToStages.toSeq
  }

  // Store (min, median, max, total) for a given metric
  private case class StatisticsMetrics(min: Long, med:Long, max:Long, total: Long)

  def generateSQLAccums(): Seq[SQLAccumProfileResults] = {
    allSQLMetrics.flatMap { metric =>
      val jobsForSql = app.jobIdToInfo.filter { case (_, jc) =>
        // Avoid getOrElse to reduce memory allocations
        jc.sqlID.isDefined && jc.sqlID.get == metric.sqlID
      }
      val stageIdsForSQL = jobsForSql.flatMap(_._2.stageIds).toSet
      val accumsOpt = app.taskStageAccumMap.get(metric.accumulatorId)
      val taskMax = accumsOpt match {
        case Some(accums) =>
          val filtered = accums.filter { a =>
            stageIdsForSQL.contains(a.stageId)
          }
          // If metricType is size, average or timing, we want to read field `update` value
          // to get the min, median, max, and total. Otherwise, we want to use field `value`.
          if (SQLMetricsStats.hasStats(metric.metricType)) {
            val accumValues = filtered.map(_.update.getOrElse(0L)).sortWith(_ < _)
            if (accumValues.isEmpty) {
              None
            }
            else if (accumValues.length <= 1) {
              Some(StatisticsMetrics(0L, 0L, 0L, accumValues.sum))
            } else {
              Some(StatisticsMetrics(accumValues(0), accumValues(accumValues.size / 2),
                accumValues(accumValues.size - 1), accumValues.sum))
            }
          } else {
            val accumValues = filtered.map(_.value.getOrElse(0L))
            if (accumValues.isEmpty) {
              None
            } else {
              Some(StatisticsMetrics(0L, 0L, 0L, accumValues.max))
            }
          }
        case None => None
      }

      // local mode driver gets updates
      val driverAccumsOpt = app.driverAccumMap.get(metric.accumulatorId)
      val driverMax = driverAccumsOpt match {
        case Some(accums) =>
          val filtered = accums.filter { a =>
            a.sqlID == metric.sqlID
          }
          val accumValues = filtered.map(_.value).sortWith(_ < _)
          if (accumValues.isEmpty) {
            None
          } else if (accumValues.length <= 1) {
            Some(StatisticsMetrics(0L, 0L, 0L, accumValues.sum))
          } else {
            Some(StatisticsMetrics(accumValues(0), accumValues(accumValues.size / 2),
              accumValues(accumValues.size - 1), accumValues.sum))
          }
        case None =>
          None
      }

      if (taskMax.isDefined || driverMax.isDefined) {
        val taskInfo = taskMax.getOrElse(StatisticsMetrics(0L, 0L, 0L, 0L))
        val driverInfo = driverMax.getOrElse(StatisticsMetrics(0L, 0L, 0L, 0L))

        val max = Math.max(taskInfo.max, driverInfo.max)
        val min = Math.max(taskInfo.min, driverInfo.min)
        val med = Math.max(taskInfo.med, driverInfo.med)
        val total = Math.max(taskInfo.total, driverInfo.total)

        Some(SQLAccumProfileResults(appIndex, metric.sqlID,
          metric.nodeID, metric.nodeName, metric.accumulatorId, metric.name,
          min, med, max, total, metric.metricType, metric.stageIds.mkString(",")))
      } else {
        None
      }
    }
  }

  // get read data schema information
  def getDataSourceInfo(appInfo: QualificationAppInfo,
      appIndex: Int = 1): Seq[DataSourceProfileResult] = {
    val dataSourceApps = Seq(appInfo)
    val sqlAccums = generateSQLAccums()

    // Metrics to capture from event log to the result
    val buffer_time: String = "buffer time"
    val scan_time = "scan time"
    val data_size = "size of files read"
    val decode_time = "GPU decode time"

    // This is to save the metrics which will be extracted while creating the result.
    case class IoMetrics(
        var buffer_time: Long,
        var scan_time: Long,
        var data_size: Long,
        var decode_time: Long)

    def getIoMetrics(sqlAccums: Seq[SQLAccumProfileResults]): IoMetrics = {
      val finalRes = IoMetrics(0, 0, 0, 0)
      sqlAccums.map(accum => accum.name match {
        case `buffer_time` => finalRes.buffer_time = accum.total
        case `scan_time` => finalRes.scan_time = accum.total
        case `data_size` => finalRes.data_size = accum.total
        case `decode_time` => finalRes.decode_time = accum.total
      })
      finalRes
    }

    val allRows = dataSourceApps.flatMap { app =>
      val appSqlAccums = sqlAccums.filter(sqlAccum => sqlAccum.appIndex == appIndex)

      // Filter appSqlAccums to get only required metrics
      val dataSourceMetrics = appSqlAccums.filter(sqlAccum => sqlAccum.name.contains(buffer_time)
        || sqlAccum.name.contains(scan_time) || sqlAccum.name.contains(decode_time)
        || sqlAccum.name.equals(data_size))

      app.dataSourceInfo.map { ds =>
        val sqlIdtoDs = dataSourceMetrics.filter(
          sqlAccum => sqlAccum.sqlID == ds.sqlID && sqlAccum.nodeID == ds.nodeId)
        if (!sqlIdtoDs.isEmpty) {
          val ioMetrics = getIoMetrics(sqlIdtoDs)
          DataSourceProfileResult(appIndex, ds.sqlID, ds.nodeId,
            ds.format, ioMetrics.buffer_time, ioMetrics.scan_time, ioMetrics.data_size,
            ioMetrics.decode_time, ds.location, ds.pushedFilters, ds.schema)
        } else {
          DataSourceProfileResult(appIndex, ds.sqlID, ds.nodeId,
            ds.format, 0, 0, 0, 0, ds.location, ds.pushedFilters, ds.schema)
        }
      }
    }
    if (allRows.size > 0) {
      allRows.sortBy(cols => (cols.appIndex, cols.sqlID, cols.location, cols.schema))
    } else {
      Seq.empty
    }
  }

}

object AppSQLPlanAnalyzer {
  def apply(app: AppBase, appIndex: Integer = 1): AppSQLPlanAnalyzer = {
    val sqlAnalyzer = app match {
      case qApp: QualificationAppInfo =>
        new QualSQLPlanAnalyzer(qApp, appIndex)
      case pApp: ApplicationInfo =>
        new AppSQLPlanAnalyzer(pApp, pApp.index)
    }
    sqlAnalyzer.processSQLPlanMetrics()
    sqlAnalyzer
  }
}<|MERGE_RESOLUTION|>--- conflicted
+++ resolved
@@ -19,11 +19,7 @@
 import scala.collection.mutable.{AbstractSet, ArrayBuffer, HashMap, LinkedHashSet}
 
 import com.nvidia.spark.rapids.tool.planparser.SQLPlanParser
-<<<<<<< HEAD
 import com.nvidia.spark.rapids.tool.profiling.{DataSourceCase, DataSourceProfileResult, SQLAccumProfileResults, SQLMetricInfoCase, SQLStageInfoProfileResult, UnsupportedSQLPlan, WholeStageCodeGenResults}
-=======
-import com.nvidia.spark.rapids.tool.profiling.{DataSourceCase, SQLAccumProfileResults, SQLMetricInfoCase, SQLStageInfoProfileResult, UnsupportedSQLPlan, WholeStageCodeGenResults}
->>>>>>> 89fbf83d
 import com.nvidia.spark.rapids.tool.qualification.QualSQLPlanAnalyzer
 
 import org.apache.spark.sql.execution.SparkPlanInfo
@@ -123,15 +119,9 @@
    *
    * It has the following effect on the visitor object:
    * 1- It updates the sqlIsDsOrRDD argument to True when the visited node is an RDD or Dataset.
-<<<<<<< HEAD
-   * 2- If the SLID is an RDD, the potentialProblems is cleared because once SQL is marked as RDD,
-   *    all the other problems are ignored. Note that we need to set that flag only once to True
-   *    for the given sqlID.
-=======
    * 2- If the SQLID is an RDD, the potentialProblems is cleared because once SQL is marked as RDD,
    *    all the other problems are ignored. Note that we need to set that flag only once to True
    *    for the given SQLID.
->>>>>>> 89fbf83d
    * 3- It appends the current node's potential problems to the SQLID problems only if the SQL is
    *    visitor.sqlIsDsOrRDD is False. Otherwise, it is kind of redundant to keep checking for
    *    potential problems for every node when they get to be ignored.
