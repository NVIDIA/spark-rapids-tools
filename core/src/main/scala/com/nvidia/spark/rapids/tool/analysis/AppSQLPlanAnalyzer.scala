--- conflicted
+++ resolved
@@ -477,38 +477,6 @@
   def generateStageLevelAccums(): Seq[AccumProfileResults] = {
     app.accumManager.accumInfoMap.flatMap { accumMapEntry =>
       val accumInfo = accumMapEntry._2
-<<<<<<< HEAD
-      accumInfo.stageValuesMap.keySet.flatMap( stageId => {
-        val filteredTaskUpdates =
-          filterAccumTaskUpdatesForStage(accumInfo, getStageTaskIds(stageId))
-
-        if (filteredTaskUpdates.isEmpty) {
-          None
-        } else {
-          val min = filteredTaskUpdates.head
-          val max = filteredTaskUpdates.last
-          val sum = filteredTaskUpdates.sum
-          val median = if (filteredTaskUpdates.size % 2 == 0) {
-            val mid = filteredTaskUpdates.size / 2
-            (filteredTaskUpdates(mid) + filteredTaskUpdates(mid - 1)) / 2
-          } else {
-            filteredTaskUpdates(filteredTaskUpdates.size / 2)
-          }
-
-          val accumProfileResults = AccumProfileResults(
-            appIndex,
-            stageId,
-            accumInfo.infoRef,
-            min,
-            median,
-            max,
-            sum)
-          // update stageToDiagnosticMetrics mapping if accumInfo is a diagnostic metric
-          if (accumInfo.infoRef.name.isDiagnosticMetrics()) {
-            updateStageDiagnosticMetrics(accumProfileResults)
-          }
-          Some(accumProfileResults)
-=======
       accumInfo.stageValuesMap.keys.flatMap( stageId => {
         val stageTaskIds: Set[Long] =
           app.taskManager.getAllTasksStageAttempt(stageId).map(_.taskId)(breakOut)
@@ -530,7 +498,6 @@
             }
             Some(accumProfileResults)
           case _ => None
->>>>>>> 3db52ef3
         }
       })
     }(breakOut)
