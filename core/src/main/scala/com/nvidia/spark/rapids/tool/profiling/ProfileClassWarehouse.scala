--- conflicted
+++ resolved
@@ -221,7 +221,6 @@
   }
 }
 
-<<<<<<< HEAD
 case class SQLAccumProfileResults(
     appIndex: Int,
     sqlID: Long,
@@ -253,13 +252,6 @@
       "stageIds")
   }
 
-=======
-case class SQLAccumProfileResults(appIndex: Int, sqlID: Long, nodeID: Long,
-    nodeName: String, accumulatorId: Long, name: String, min: Long, median: Long,
-    max: Long, total: Long, metricType: String, stageIds: String) extends ProfileResult {
-  override val outputHeaders = Seq("appIndex", "sqlID", "nodeID", "nodeName", "accumulatorId",
-    "name", "min", "median", "max", "total", "metricType", "stageIds")
->>>>>>> 4e83fe48
   override def convertToSeq: Seq[String] = {
     Seq(appIndex.toString,
       sqlID.toString,
