--- conflicted
+++ resolved
@@ -397,24 +397,13 @@
 
     profileOutputWriter.writeSparkRapidsBuildInfo("Spark Rapids Build Info",
       app.sparkRapidsBuildInfo)
-    profileOutputWriter.writeCSVTable(STAGE_DIAGNOSTICS_LABEL,
-      profilerResult.diagnostics.stageDiagnostics)
-    profileOutputWriter.writeCSVTable(ProfIODiagnosticMetricsView.getLabel,
-      profilerResult.diagnostics.IODiagnostics)
-
-<<<<<<< HEAD
-      profileOutputWriter.writeSparkRapidsBuildInfo("Spark Rapids Build Info",
-        app.sparkRapidsBuildInfo)
-
-      if (enableDiagnosticViews) {
-        profileOutputWriter.writeCSVTable(STAGE_DIAGNOSTICS_LABEL,
-          profilerResult.diagnostics.stageDiagnostics)
-        profileOutputWriter.writeCSVTable(ProfIODiagnosticMetricsView.getLabel,
-          profilerResult.diagnostics.IODiagnostics)
-      }
-    }
-=======
->>>>>>> bebe5674
+
+    if (enableDiagnosticViews) {
+      profileOutputWriter.writeCSVTable(STAGE_DIAGNOSTICS_LABEL,
+        profilerResult.diagnostics.stageDiagnostics)
+      profileOutputWriter.writeCSVTable(ProfIODiagnosticMetricsView.getLabel,
+        profilerResult.diagnostics.IODiagnostics)
+    }
   }
 
   /**
