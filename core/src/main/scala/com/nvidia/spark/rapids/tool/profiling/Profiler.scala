--- conflicted
+++ resolved
@@ -422,7 +422,7 @@
         failedTasks, failedStages, failedJobs, removedBMs, removedExecutors,
         unsupportedOps, sparkProps, collect.getSQLToStage, wholeStage, maxTaskInputInfo,
         appLogPath, analysis.ioAggs, systemProps, sqlIdAlign, sparkRapidsBuildInfo,
-        collect.getWriteOperationInfo, collect.getSQLPlanInfoTruncated),
+        collect.getWriteOperationInfo),
       compareRes,
       DiagnosticSummaryInfo(analysis.stageDiagnostics, collect.getIODiagnosticMetrics))
   }
@@ -460,81 +460,6 @@
     }
   }
 
-<<<<<<< HEAD
-  def writeOutput(profileOutputWriter: ProfileOutputWriter,
-      appsSum: Seq[ApplicationSummaryInfo], outputCombined: Boolean,
-      comparedRes: Option[CompareSummaryInfo] = None,
-      diagnosticSum: Seq[DiagnosticSummaryInfo]): Unit = {
-
-    val sums = if (outputCombined) {
-      // the properties table here has the column names as the app indexes so we have to
-      // handle special
-
-      def combineProps(propSource: String,
-          sums: Seq[ApplicationSummaryInfo]): Seq[RapidsPropertyProfileResult] = {
-        var numApps = 0
-        val props = HashMap[String, ArrayBuffer[String]]()
-        val outputHeaders = ArrayBuffer("propertyName")
-        sums.foreach { app =>
-          val inputProps = if (propSource.equals("rapids")) {
-            app.rapidsProps
-          } else if (propSource.equals("spark")) {
-            app.sparkProps
-          } else { // this is for system properties
-            app.sysProps
-          }
-          if (inputProps.nonEmpty) {
-            numApps += 1
-            val appMappedProps = inputProps.map { p =>
-              p.rows(0) -> p.rows(1)
-            }.toMap
-
-            outputHeaders += inputProps.head.outputHeaders(1)
-            CollectInformation.addNewProps(appMappedProps, props, numApps)
-          }
-        }
-        val allRows = props.map { case (k, v) => Seq(k) ++ v }.toSeq
-        val resRows = allRows.map(r => RapidsPropertyProfileResult(r(0), outputHeaders, r))
-        resRows.sortBy(cols => cols.key)
-      }
-      val reduced = ApplicationSummaryInfo(
-        appsSum.flatMap(_.appInfo).sortBy(_.appIndex),
-        appsSum.flatMap(_.dsInfo).sortBy(_.appIndex),
-        appsSum.flatMap(_.execInfo).sortBy(_.appIndex),
-        appsSum.flatMap(_.jobInfo).sortBy(_.appIndex),
-        combineProps("rapids", appsSum).sortBy(_.key),
-        appsSum.flatMap(_.rapidsJar).sortBy(_.appIndex),
-        appsSum.flatMap(_.sqlMetrics).sortBy(_.appIndex),
-        appsSum.flatMap(_.stageMetrics).sortBy(_.appIndex),
-        appsSum.flatMap(_.jobAggMetrics).sortBy(_.appIndex),
-        appsSum.flatMap(_.stageAggMetrics).sortBy(_.appIndex),
-        appsSum.flatMap(_.sqlTaskAggMetrics).sortBy(_.appIndex),
-        appsSum.flatMap(_.durAndCpuMet).sortBy(_.appIndex),
-        appsSum.flatMap(_.skewInfo).sortBy(_.appIndex),
-        appsSum.flatMap(_.failedTasks).sortBy(_.appIndex),
-        appsSum.flatMap(_.failedStages).sortBy(_.appIndex),
-        appsSum.flatMap(_.failedJobs).sortBy(_.appIndex),
-        appsSum.flatMap(_.removedBMs).sortBy(_.appIndex),
-        appsSum.flatMap(_.removedExecutors).sortBy(_.appIndex),
-        appsSum.flatMap(_.unsupportedOps).sortBy(_.appIndex),
-        combineProps("spark", appsSum).sortBy(_.key),
-        appsSum.flatMap(_.sqlStageInfo).sortBy(_.duration)(Ordering[Option[Long]].reverse),
-        appsSum.flatMap(_.wholeStage).sortBy(_.appIndex),
-        appsSum.flatMap(_.maxTaskInputBytesRead).sortBy(_.appIndex),
-        appsSum.flatMap(_.appLogPath).sortBy(_.appIndex),
-        appsSum.flatMap(_.ioMetrics).sortBy(_.appIndex),
-        combineProps("system", appsSum).sortBy(_.key),
-        appsSum.flatMap(_.sqlCleanedAlignedIds).sortBy(_.appIndex),
-        appsSum.flatMap(_.sparkRapidsBuildInfo),
-        appsSum.flatMap(_.writeOpsInfo).sortBy(_.appIndex),
-        appsSum.flatMap(_.sqlPlanInfo).sortBy(_.sqlID) // sort by sqlID
-      )
-      Seq(reduced)
-    } else {
-      appsSum
-    }
-    sums.foreach { app: ApplicationSummaryInfo =>
-=======
   private def writeOutput(
       profileOutputWriter: ProfileOutputWriter,
       profilerResults: Seq[ProfilerResult],
@@ -542,7 +467,6 @@
 
     profilerResults.foreach { profilerResult =>
       val app = profilerResult.summary
->>>>>>> 11ff2251
       profileOutputWriter.writeText("### A. Information Collected ###")
       profileOutputWriter.write(ProfInformationView.getLabel, app.appInfo)
       profileOutputWriter.write(ProfLogPathView.getLabel, app.appLogPath)
