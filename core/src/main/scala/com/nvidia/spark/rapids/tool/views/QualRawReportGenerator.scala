--- conflicted
+++ resolved
@@ -98,16 +98,9 @@
         Some(SystemQualPropertiesView.getDescription))
       pWriter.writeText("\n### B. Analysis ###\n")
       constructLabelsMaps(QualSparkMetricsAnalyzer.
-<<<<<<< HEAD
-        getAggRawMetrics(app, appIndex, Some(sqlPlanAnalyzer))).foreach { case (label, metrics) =>
-          if (label != STAGE_DIAGNOSTICS_LABEL) {
-=======
         getAggRawMetrics(
           app, sqlAnalyzer = Some(sqlPlanAnalyzer))).foreach { case (label, metrics) =>
-          if (label == STAGE_DIAGNOSTICS_LABEL) {
-            pWriter.writeCSVTable(label, metrics)
-          } else {
->>>>>>> bebe5674
+          if (label != STAGE_DIAGNOSTICS_LABEL) {
             pWriter.write(label, metrics, AGG_DESCRIPTION.get(label))
           }
       }
