/*
 * Copyright (c) 2021-2024, NVIDIA CORPORATION.
 *
 * Licensed under the Apache License, Version 2.0 (the "License");
 * you may not use this file except in compliance with the License.
 * You may obtain a copy of the License at
 *
 *     http://www.apache.org/licenses/LICENSE-2.0
 *
 * Unless required by applicable law or agreed to in writing, software
 * distributed under the License is distributed on an "AS IS" BASIS,
 * WITHOUT WARRANTIES OR CONDITIONS OF ANY KIND, either express or implied.
 * See the License for the specific language governing permissions and
 * limitations under the License.
 */

package com.nvidia.spark.rapids.tool.profiling

import java.io.File

import com.nvidia.spark.rapids.tool.ToolTestUtils
import com.nvidia.spark.rapids.tool.views.{ProfDataSourceView, RawMetricProfilerView}
import org.scalatest.FunSuite

import org.apache.spark.sql.{DataFrame, SparkSession}
import org.apache.spark.sql.types._

class AnalysisSuite extends FunSuite {

  lazy val sparkSession = {
    SparkSession
        .builder()
        .master("local[*]")
        .appName("Rapids Spark Profiling Tool Unit Tests")
        .getOrCreate()
  }

  private val expRoot = ToolTestUtils.getTestResourceFile("ProfilingExpectations")
  private val logDir = ToolTestUtils.getTestResourcePath("spark-events-profiling")
  private val qualLogDir = ToolTestUtils.getTestResourcePath("spark-events-qualification")
  // AutoTuner added a field in SQLTaskAggMetricsProfileResult but it is not among the output
  private val skippedColumnsInSqlAggProfile = Seq("inputBytesReadAvg")

  test("test sqlMetricsAggregation simple") {
    val expectFile = (metric: String) => {
      s"rapids_join_eventlog_${metric}metricsagg_expectation.csv"
    }
    testSqlMetricsAggregation(Array(s"$logDir/rapids_join_eventlog.zstd"),
      expectFile("sql"), expectFile("job"), expectFile("stage"))
  }

  test("test sqlMetricsAggregation second single app") {
    val expectFile = (metric: String) => {
      s"rapids_join_eventlog_${metric}metricsagg2_expectation.csv"
    }
    testSqlMetricsAggregation(Array(s"$logDir/rapids_join_eventlog2.zstd"),
      expectFile("sql"), expectFile("job"), expectFile("stage"))
  }

  test("test sqlMetricsAggregation 2 combined") {
    val expectFile = (metric: String) => {
      s"rapids_join_eventlog_${metric}metricsaggmulti_expectation.csv"
    }
    testSqlMetricsAggregation(
      Array(s"$logDir/rapids_join_eventlog.zstd", s"$logDir/rapids_join_eventlog2.zstd"),
      expectFile("sql"), expectFile("job"), expectFile("stage"))
  }

<<<<<<< HEAD
  test("test stage-level diagnostic aggregation simple") {
    val expectFile = "rapids_join_eventlog_stagediagnosticmetricsagg_expectation.csv"
    val logs = Array(s"$logDir/rapids_join_eventlog.zstd")
    val apps = ToolTestUtils.processProfileApps(logs, sparkSession)
    assert(apps.size == logs.size)

    // This step is to compute stage to node names mapping
    val collect = new CollectInformation(apps)
    collect.getSQLToStage

    val aggResults = RawMetricProfilerView.getAggMetrics(apps)
    import org.apache.spark.sql.functions._
    import sparkSession.implicits._
    val actualDf = aggResults.stageDiagnostics.toDF.
      withColumn("nodeNames", concat_ws(",", col("nodeNames")))
    compareMetrics(actualDf, expectFile)
=======
  test("test photon sql metrics aggregation") {
    val fileName = "nds_q88_photon_db_13_3"
    val expectFile = (metric: String) => {
      s"${fileName}_${metric}_metrics_agg_expectation.csv"
    }
    testSqlMetricsAggregation(Array(s"${qualLogDir}/${fileName}.zstd"),
      expectFile("sql"), expectFile("job"), expectFile("stage"))
>>>>>>> 1504968f
  }

  private def testSqlMetricsAggregation(logs: Array[String], expectFileSQL: String,
      expectFileJob: String, expectFileStage: String): Unit = {
    val apps = ToolTestUtils.processProfileApps(logs, sparkSession)
    assert(apps.size == logs.size)
    val aggResults = RawMetricProfilerView.getAggMetrics(apps)
    import sparkSession.implicits._
    // Check the SQL metrics
    val sqlAggsFiltered = aggResults.sqlAggs.toDF.drop(skippedColumnsInSqlAggProfile: _*)
    compareMetrics(sqlAggsFiltered, expectFileSQL)
    // Check the job metrics
    compareMetrics(aggResults.jobAggs.toDF, expectFileJob)
    // Check the stage metrics
    compareMetrics(aggResults.stageAggs.toDF, expectFileStage)
  }

  private def compareMetrics(actualDf: DataFrame, expectFileName: String): Unit = {
    val expectationFile = new File(expRoot, expectFileName)
    val dfExpect = ToolTestUtils.readExpectationCSV(sparkSession, expectationFile.getPath())
    ToolTestUtils.compareDataFrames(actualDf, dfExpect)
  }

  test("test sqlMetrics duration, execute cpu time and potential_problems") {
    val logs = Array(s"$qualLogDir/complex_dec_eventlog.zstd")
    val expectFile = "rapids_duration_and_cpu_expectation.csv"

    val apps = ToolTestUtils.processProfileApps(logs, sparkSession)
    val aggResults = RawMetricProfilerView.getAggMetrics(apps)
    import sparkSession.implicits._
    val sqlAggDurCpu = aggResults.sqlDurAggs
    val resultExpectation = new File(expRoot, expectFile)
    val schema = new StructType()
      .add("appIndex",IntegerType,true)
      .add("appID",StringType,true)
      .add("rootsqlID",LongType,true)
      .add("sqlID",LongType,true)
      .add("sqlDuration",LongType,true)
      .add("containsDataset",BooleanType,true)
      .add("appDuration",LongType,true)
      .add("potentialProbs",StringType,true)
      .add("executorCpuTime",DoubleType,true)
    val actualDf = sqlAggDurCpu.toDF

    val dfExpect = sparkSession.read.option("header", "true").option("nullValue", "-")
      .schema(schema).csv(resultExpectation.getPath())

    ToolTestUtils.compareDataFrames(actualDf, dfExpect)
  }

  test("test shuffleSkewCheck empty") {
    val apps =
      ToolTestUtils.processProfileApps(Array(s"$logDir/rapids_join_eventlog.zstd"), sparkSession)
    assert(apps.size == 1)

    val aggResults = RawMetricProfilerView.getAggMetrics(apps)
    val shuffleSkewInfo = aggResults.taskShuffleSkew
    assert(shuffleSkewInfo.isEmpty)
  }

  test("test contains dataset false") {
    val qualLogDir = ToolTestUtils.getTestResourcePath("spark-events-qualification")
    val logs = Array(s"$qualLogDir/nds_q86_test")

    val apps = ToolTestUtils.processProfileApps(logs, sparkSession)
    val aggResults = RawMetricProfilerView.getAggMetrics(apps)
    val sqlDurAndCpu = aggResults.sqlDurAggs
    val containsDs = sqlDurAndCpu.filter(_.containsDataset === true)
    assert(containsDs.isEmpty)
  }

  test("test contains dataset true") {
    val qualLogDir = ToolTestUtils.getTestResourcePath("spark-events-qualification")
    val logs = Array(s"$qualLogDir/dataset_eventlog")

    val apps = ToolTestUtils.processProfileApps(logs, sparkSession)
    val aggResults = RawMetricProfilerView.getAggMetrics(apps)
    val sqlDurAndCpu = aggResults.sqlDurAggs
    val containsDs = sqlDurAndCpu.filter(_.containsDataset === true)
    assert(containsDs.size == 1)
  }

  test("test duration for null appInfo") {
    val qualLogDir = ToolTestUtils.getTestResourcePath("spark-events-qualification")
    val logs = Array(s"$qualLogDir/dataset_eventlog")

    val apps = ToolTestUtils.processProfileApps(logs, sparkSession)
    apps.foreach { app =>
      app.appMetaData = None
    }
    val aggResults = RawMetricProfilerView.getAggMetrics(apps)
    val metrics = aggResults.sqlDurAggs
    metrics.foreach(m => assert(m.appDuration.get == 0L))
  }

  test("test photon scan metrics") {
    val fileName = "nds_q88_photon_db_13_3"
    val logs = Array(s"${qualLogDir}/${fileName}.zstd")
    val apps = ToolTestUtils.processProfileApps(logs, sparkSession)
    val dataSourceResults = ProfDataSourceView.getRawView(apps)
    assert(dataSourceResults.exists(_.scan_time > 0))
  }
}<|MERGE_RESOLUTION|>--- conflicted
+++ resolved
@@ -66,7 +66,15 @@
       expectFile("sql"), expectFile("job"), expectFile("stage"))
   }
 
-<<<<<<< HEAD
+  test("test photon sql metrics aggregation") {
+    val fileName = "nds_q88_photon_db_13_3"
+    val expectFile = (metric: String) => {
+      s"${fileName}_${metric}_metrics_agg_expectation.csv"
+    }
+    testSqlMetricsAggregation(Array(s"${qualLogDir}/${fileName}.zstd"),
+      expectFile("sql"), expectFile("job"), expectFile("stage"))
+  }
+
   test("test stage-level diagnostic aggregation simple") {
     val expectFile = "rapids_join_eventlog_stagediagnosticmetricsagg_expectation.csv"
     val logs = Array(s"$logDir/rapids_join_eventlog.zstd")
@@ -83,15 +91,6 @@
     val actualDf = aggResults.stageDiagnostics.toDF.
       withColumn("nodeNames", concat_ws(",", col("nodeNames")))
     compareMetrics(actualDf, expectFile)
-=======
-  test("test photon sql metrics aggregation") {
-    val fileName = "nds_q88_photon_db_13_3"
-    val expectFile = (metric: String) => {
-      s"${fileName}_${metric}_metrics_agg_expectation.csv"
-    }
-    testSqlMetricsAggregation(Array(s"${qualLogDir}/${fileName}.zstd"),
-      expectFile("sql"), expectFile("job"), expectFile("stage"))
->>>>>>> 1504968f
   }
 
   private def testSqlMetricsAggregation(logs: Array[String], expectFileSQL: String,
