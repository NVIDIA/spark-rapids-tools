--- conflicted
+++ resolved
@@ -2144,22 +2144,20 @@
     val expectedResults =
       s"""|
           |Spark Properties:
-<<<<<<< HEAD
-          |--conf spark.locality.wait=0
-=======
           |--conf spark.executor.cores=16
           |--conf spark.executor.instances=4
           |--conf spark.executor.memory=32768m
           |--conf spark.executor.memoryOverhead=13516m
+          |--conf spark.locality.wait=0
           |--conf spark.rapids.memory.pinnedPool.size=4096m
           |--conf spark.rapids.shuffle.multiThreaded.reader.threads=24
           |--conf spark.rapids.shuffle.multiThreaded.writer.threads=24
->>>>>>> 7ac3a324
           |--conf spark.rapids.sql.batchSizeBytes=2147483647
           |--conf spark.rapids.sql.incompatibleDateFormats.enabled=true
           |--conf spark.rapids.sql.multiThreadedRead.numThreads=32
           |--conf spark.shuffle.manager=com.nvidia.spark.rapids.spark$testSmVersion.RapidsShuffleManager
           |--conf spark.sql.adaptive.advisoryPartitionSizeInBytes=128m
+          |--conf spark.sql.adaptive.autoBroadcastJoinThreshold=[FILL_IN_VALUE]
           |--conf spark.sql.adaptive.coalescePartitions.minPartitionSize=4m
           |--conf spark.sql.files.maxPartitionBytes=512m
           |--conf spark.sql.shuffle.partitions=200
