/*
 * Copyright (c) 2024-2025, NVIDIA CORPORATION.
 *
 * Licensed under the Apache License, Version 2.0 (the "License");
 * you may not use this file except in compliance with the License.
 * You may obtain a copy of the License at
 *
 *     http://www.apache.org/licenses/LICENSE-2.0
 *
 * Unless required by applicable law or agreed to in writing, software
 * distributed under the License is distributed on an "AS IS" BASIS,
 * WITHOUT WARRANTIES OR CONDITIONS OF ANY KIND, either express or implied.
 * See the License for the specific language governing permissions and
 * limitations under the License.
 */

package com.nvidia.spark.rapids.tool.tuning

import java.nio.file.Paths

import scala.collection.mutable

import com.nvidia.spark.rapids.tool.{GpuTypes, PlatformFactory, PlatformNames, ToolTestUtils}
import com.nvidia.spark.rapids.tool.profiling.Profiler
import com.nvidia.spark.rapids.tool.qualification.{QualificationArgs, QualificationMain}
import com.nvidia.spark.rapids.tool.views.CLUSTER_INFORMATION_LABEL
import com.nvidia.spark.rapids.tool.views.qualification.QualReportGenConfProvider
import org.scalatest.exceptions.TestFailedException
import org.scalatest.prop.TableDrivenPropertyChecks._
import org.scalatest.prop.TableFor3

import org.apache.spark.sql.TrampolineUtil
import org.apache.spark.sql.rapids.tool.RecommendedClusterInfo
import org.apache.spark.sql.rapids.tool.util.{FSUtils, PropertiesLoader}

/**
 * Suite to test the Qualification Tool's AutoTuner
 */
class QualificationAutoTunerSuite extends BaseAutoTunerSuite {

  val qualLogDir: String = ToolTestUtils.getTestResourcePath("spark-events-qualification")
  val autoTunerHelper: AutoTunerHelper = QualificationAutoTunerHelper

  /**
   * Default Spark properties to be used when building the Qualification AutoTuner
   */
  private def defaultSparkProps: mutable.Map[String, String] = {
    mutable.LinkedHashMap[String, String](
      "spark.executor.cores" -> "32",
      "spark.executor.instances" -> "1",
      "spark.executor.memory" -> "80g",
      "spark.executor.instances" -> "1"
    )
  }

  /**
   * Helper method to build a worker info string with CPU properties
   */
  protected def buildCpuWorkerInfoAsString(
       customProps: Option[mutable.Map[String, String]] = None,
       numCores: Option[Int] = Some(32),
       systemMemory: Option[String] = Some("122880MiB"),
       numWorkers: Option[Int] = Some(4)): String = {
    buildWorkerInfoAsString(customProps, numCores, systemMemory, numWorkers)
  }

  /**
   * Helper method to return an instance of the Qualification AutoTuner with default properties
   */
  private def buildDefaultAutoTuner(
      logEventsProps: mutable.Map[String, String] = defaultSparkProps): AutoTuner = {
    val workerInfo = buildCpuWorkerInfoAsString(None, Some(32),
      Some("212992MiB"), Some(5))
    val infoProvider = getMockInfoProvider(0, Seq(0), Seq(0.0),
      logEventsProps, Some(testSparkVersion))
    val clusterPropsOpt = PropertiesLoader[ClusterProperties].loadFromContent(workerInfo)
    val platform = PlatformFactory.createInstance(PlatformNames.EMR, clusterPropsOpt)
    buildAutoTunerForTests(workerInfo, infoProvider, platform)
  }

  /**
   * Helper method to check if the expected lines exist in the AutoTuner output.
   */
  private def assertExpectedLinesExist(
      expectedResults: Seq[String], autoTunerOutput: String): Unit = {
    val missingLines = expectedResults.filterNot(autoTunerOutput.contains)

    if (missingLines.nonEmpty) {
      val errorMessage =
        s"""|=== Missing Lines ===
            |${missingLines.mkString("\n")}
            |
            |=== Actual Output ===
            |$autoTunerOutput
            |""".stripMargin
      fail(errorMessage)
    }
  }

  test("test AutoTuner for Qualification sets batch size to 1GB") {
    val autoTuner = buildDefaultAutoTuner()
    val (properties, comments) = autoTuner.getRecommendedProperties(showOnlyUpdatedProps =
      QualificationAutoTunerRunner.filterByUpdatedPropsEnabled)
    val autoTunerOutput = Profiler.getAutoTunerResultsAsString(properties, comments)
    val expectedResults = Seq(
        "--conf spark.rapids.sql.batchSizeBytes=1g",
        "- 'spark.rapids.sql.batchSizeBytes' was not set."
    )
    assertExpectedLinesExist(expectedResults, autoTunerOutput)
  }

  test("test AutoTuner for Qualification should not change shuffle partitions") {
    // Set shuffle partitions to 100. The AutoTuner should recommend the same value
    // because currently shuffle.partitions is one of the limitedLogicRecommendations.
    // It will not be added to the recommendations because the value has not changed.
    val autoTuner = buildDefaultAutoTuner(
      defaultSparkProps ++ mutable.Map("spark.sql.shuffle.partitions" -> "100")
    )
    val (properties, comments) = autoTuner.getRecommendedProperties(showOnlyUpdatedProps =
      QualificationAutoTunerRunner.filterByUpdatedPropsEnabled)
    val autoTunerOutput = Profiler.getAutoTunerResultsAsString(properties, comments)
    val expectedResults = Seq(
      "--conf spark.sql.shuffle.partitions=100"
    )
    assertExpectedLinesExist(expectedResults, autoTunerOutput)
  }

  // scalastyle:off line.size.limit
  val testData: TableFor3[String, String, Seq[String]] = Table(
    ("testName", "workerMemory", "expectedResults"),
    ("less memory available for executors",
      "16g",
      Seq(
        "--conf spark.executor.memory=[FILL_IN_VALUE]",
        "--conf spark.executor.memoryOverhead=[FILL_IN_VALUE]",
        "--conf spark.rapids.memory.pinnedPool.size=[FILL_IN_VALUE]",
        s"- ${notEnoughMemCommentForKey("spark.executor.memory")}",
        s"- ${notEnoughMemCommentForKey("spark.executor.memoryOverhead")}",
        s"- ${notEnoughMemCommentForKey("spark.rapids.memory.pinnedPool.size")}",
        s"- ${notEnoughMemComment(40140)}"
      )),
    ("sufficient memory available for executors",
      "44g",
      Seq(
        "--conf spark.executor.memory=32g",
        "--conf spark.executor.memoryOverhead=11468m",
        "--conf spark.rapids.memory.pinnedPool.size=4g"
      ))
  )
  // scalastyle:on line.size.limit

  forAll(testData) { (testName: String, workerMemory: String, expectedResults: Seq[String]) =>
    test(s"test memory warnings for case: $testName") {
      val workerInfo = buildCpuWorkerInfoAsString(None, Some(16), Some(workerMemory), Some(2))
      val logEventsProps: mutable.Map[String, String] =
        mutable.LinkedHashMap[String, String](
          "spark.executor.cores" -> "8",
          "spark.executor.instances" -> "4",
          "spark.executor.memory" -> "8g",
          "spark.executor.memoryOverhead" -> "2g"
        )
      val clusterPropsOpt = PropertiesLoader[ClusterProperties].loadFromContent(workerInfo)
      val infoProvider = getMockInfoProvider(0, Seq(0), Seq(0.0),
        logEventsProps, Some(testSparkVersion))
      val platform = PlatformFactory.createInstance(PlatformNames.ONPREM, clusterPropsOpt)
      val autoTuner = buildAutoTunerForTests(workerInfo,
        infoProvider, platform, sparkMaster = Some(Yarn))
      val (properties, comments) = autoTuner.getRecommendedProperties(showOnlyUpdatedProps =
        QualificationAutoTunerRunner.filterByUpdatedPropsEnabled)
      val autoTunerOutput = Profiler.getAutoTunerResultsAsString(properties, comments)
      assertExpectedLinesExist(expectedResults, autoTunerOutput)
    }
  }

  /**
   * Test to validate the cluster shape recommendation with enforced spark properties.
   * This tests that if the user has enforced `spark.executor.instances`, this will
   * affect the recommended cluster shape.
   *
   * Target Cluster YAML file:
   * {{{
   * driverInfo:
   *  instanceType: n1-standard-8
   * workerInfo:
   *  instanceType: g2-standard-8
   * sparkProperties:
   *  enforced:
   *    spark.executor.cores: 8
   *    spark.executor.instances: 4
   *    spark.executor.memory: 12g
   * }}}
   */
  test(s"test valid cluster shape recommendation with enforced spark properties on dataproc " +
    s"affecting the cluster shape") {
    val testEventLog = s"$qualLogDir/nds_q72_dataproc_2_2.zstd"
    val testEnforcedSparkProperties = Map(
      "spark.executor.cores" -> "8",
      "spark.executor.instances" -> "4",
      "spark.rapids.sql.batchSizeBytes" -> "3g"
    )
    val expectedClusterInfo = RecommendedClusterInfo(
      vendor = PlatformNames.DATAPROC,
      coresPerExecutor = 8,
      numWorkerNodes = 4,
      numGpusPerNode = 1,
      numExecutors = 4,
      gpuDevice = GpuTypes.L4,
      dynamicAllocationEnabled = false,
      dynamicAllocationMaxExecutors = "N/A",
      dynamicAllocationMinExecutors = "N/A",
      dynamicAllocationInitialExecutors = "N/A",
      driverNodeType = Some("n1-standard-8"),
      workerNodeType = Some("g2-standard-8")
    )
    TrampolineUtil.withTempDir { tempDir =>
      val targetClusterInfoFile = ToolTestUtils.createTargetClusterInfoFile(
        tempDir.getAbsolutePath,
        driverNodeInstanceType = expectedClusterInfo.driverNodeType,
        workerNodeInstanceType = expectedClusterInfo.workerNodeType,
        enforcedSparkProperties = testEnforcedSparkProperties)

      val appArgs = new QualificationArgs(Array(
        "--platform",
        PlatformNames.DATAPROC,
        "--target-cluster-info",
        targetClusterInfoFile.toString,
        "--output-directory",
        tempDir.getAbsolutePath,
        "--auto-tuner",
        testEventLog
        ))

      val result = QualificationMain.mainInternal(appArgs)
      assert(!result.isFailed)
      val appId = result.appSummaries.headOption.map(_.appId)
        .getOrElse(throw new TestFailedException("No appId found in the result", 0))

      // 1. Verify the recommended cluster info
      val clusterInfoFileName = s"${CLUSTER_INFORMATION_LABEL.replace(" ", "_").toLowerCase}.json"
      val actualClusterInfoFile = Paths.get(
        QualReportGenConfProvider.getPerAppReportPath(tempDir.getAbsolutePath),
        appId, clusterInfoFileName
      ).toFile
      assertRecommendedClusterInfo(actualClusterInfoFile, expectedClusterInfo)

      // 2. Verify the enforced spark properties
      val tuningResultPath = Paths.get(
        QualReportGenConfProvider.getTuningReportPath(tempDir.getAbsolutePath),
        s"$appId.log"
      ).toString
      val actualTuningResults = FSUtils.readFileContentAsUTF8(tuningResultPath)

      // scalastyle:off line.size.limit
      val expectedResults =
        s"""|
            |### Recommended SPARK Configuration on GPU Cluster for App: $appId ###
            |
            |Spark Properties:
            |--conf spark.dataproc.enhanced.execution.enabled=true
            |--conf spark.dataproc.enhanced.optimizer.enabled=true
            |--conf spark.executor.cores=8
            |--conf spark.executor.instances=4
            |--conf spark.executor.memory=16g
            |--conf spark.executor.memoryOverhead=9830m
            |--conf spark.executor.resource.gpu.amount=1
            |--conf spark.locality.wait=0
            |--conf spark.plugins=com.nvidia.spark.SQLPlugin
            |--conf spark.rapids.memory.pinnedPool.size=4g
            |--conf spark.rapids.shuffle.multiThreaded.reader.threads=20
            |--conf spark.rapids.shuffle.multiThreaded.writer.threads=20
            |--conf spark.rapids.sql.batchSizeBytes=3g
            |--conf spark.rapids.sql.concurrentGpuTasks=3
            |--conf spark.rapids.sql.enabled=true
            |--conf spark.rapids.sql.multiThreadedRead.numThreads=40
            |--conf spark.sql.adaptive.autoBroadcastJoinThreshold=[FILL_IN_VALUE]
            |--conf spark.sql.adaptive.coalescePartitions.minPartitionSize=4m
            |--conf spark.sql.adaptive.coalescePartitions.parallelismFirst=false
            |--conf spark.sql.adaptive.enabled=true
            |--conf spark.sql.files.maxPartitionBytes=1644m
            |--conf spark.sql.shuffle.partitions=128
            |--conf spark.task.resource.gpu.amount=0.001
            |
            |Comments:
            |- ${getEnforcedPropertyComment("spark.executor.cores")}
            |- ${getEnforcedPropertyComment("spark.executor.instances")}
            |- 'spark.executor.resource.gpu.amount' should be set to allow Spark to schedule GPU resources.
            |- 'spark.plugins' should be set to the class name required for the RAPIDS Accelerator for Apache Spark.
            |  Refer to: https://docs.nvidia.com/spark-rapids/user-guide/latest/getting-started/overview.html
            |- 'spark.rapids.memory.pinnedPool.size' was not set.
            |- 'spark.rapids.shuffle.multiThreaded.reader.threads' was not set.
            |- 'spark.rapids.shuffle.multiThreaded.writer.threads' was not set.
            |- ${getEnforcedPropertyComment("spark.rapids.sql.batchSizeBytes")}
            |- 'spark.rapids.sql.concurrentGpuTasks' was not set.
            |- 'spark.rapids.sql.multiThreadedRead.numThreads' was not set.
            |- 'spark.shuffle.manager' was not set.
            |- 'spark.sql.adaptive.autoBroadcastJoinThreshold' was not set.
            |- 'spark.sql.files.maxPartitionBytes' was not set.
            |- 'spark.task.resource.gpu.amount' was not set.
            |- ${classPathComments("rapids.jars.missing")}
            |- ${classPathComments("rapids.shuffle.jars")}
            |- $additionalSparkPluginsComment
            |""".stripMargin.trim
      // scalastyle:on line.size.limit
      compareOutput(expectedResults, actualTuningResults)
    }
  }

  // This test validates that user-provided tuning configurations specific to Qualification
  // are honored by the AutoTuner.
  // AutoTuner is expected to:
  // - Recommend `spark.executor.memory` to a value:
  //     1.2g/core * 16cores = 19648m
  // - Recommend `spark.rapids.sql.concurrentGpuTasks` to a value:
  //     max(CONC_GPU_TASKS (8), gpuMemory (24g) / GPU_MEM_PER_TASK (4g) = 6
  test("AutoTuner honours user provided tuning configurations specific to Qualification") {
    // 1. Mock source cluster info for OnPrem
    val sourceWorkerInfo = buildCpuWorkerInfoAsString(None, Some(8), Some("32g"), Some(2))
    val logEventsProps: mutable.Map[String, String] =
      mutable.LinkedHashMap[String, String](
        "spark.executor.cores" -> "8",
        "spark.executor.instances" -> "4",
        "spark.executor.memory" -> "8g",
        "spark.executor.memoryOverhead" -> "2g"
      )
    // 2. Mock the user-provided tuning configurations. Equivalent YAML snippet:
    // tuningConfigs:
    //   default:
    //   - name: GPU_MEM_PER_TASK
    //     default: 4g
    //   - name: CONC_GPU_TASKS
    //     max: 8
    //   qualification:
    //   - name: HEAP_PER_CORE
    //     default: 1.2g
    val defaultTuningConfigsEntries = List(
      TuningConfigEntry(name = "GPU_MEM_PER_TASK", default = "4g"),
      TuningConfigEntry(name = "CONC_GPU_TASKS", max = "8")
    )
    val qualificationTuningConfigEntries = List(
      TuningConfigEntry(name = "HEAP_PER_CORE", default = "1.2g")
    )
    val userProvidedTuningConfigs = ToolTestUtils.buildTuningConfigs(
      default = defaultTuningConfigsEntries, qualification = qualificationTuningConfigEntries)
    val sourceClusterInfoOpt = PropertiesLoader[ClusterProperties].loadFromContent(sourceWorkerInfo)
    val infoProvider = getMockInfoProvider(0, Seq(0), Seq(0.0),
      logEventsProps, Some(testSparkVersion))
    val platform = PlatformFactory.createInstance(PlatformNames.ONPREM,
      sourceClusterInfoOpt)
    val autoTuner = buildAutoTunerForTests(sourceWorkerInfo, infoProvider, platform,
      sparkMaster = Some(Yarn), userProvidedTuningConfigs = Some(userProvidedTuningConfigs))
    val (properties, comments) = autoTuner.getRecommendedProperties()
    val autoTunerOutput = Profiler.getAutoTunerResultsAsString(properties, comments)
    // scalastyle:off line.size.limit
    val expectedResults =
      s"""|
          |Spark Properties:
          |--conf spark.executor.cores=16
          |--conf spark.executor.instances=2
          |--conf spark.executor.memory=19648m
          |--conf spark.executor.memoryOverhead=10156m
          |--conf spark.executor.resource.gpu.amount=1
          |--conf spark.locality.wait=0
          |--conf spark.plugins=com.nvidia.spark.SQLPlugin
          |--conf spark.rapids.memory.pinnedPool.size=4g
          |--conf spark.rapids.shuffle.multiThreaded.reader.threads=24
          |--conf spark.rapids.shuffle.multiThreaded.writer.threads=24
          |--conf spark.rapids.sql.batchSizeBytes=1g
          |--conf spark.rapids.sql.concurrentGpuTasks=6
          |--conf spark.rapids.sql.enabled=true
          |--conf spark.rapids.sql.multiThreadedRead.numThreads=32
          |--conf spark.sql.adaptive.advisoryPartitionSizeInBytes=128m
          |--conf spark.sql.adaptive.autoBroadcastJoinThreshold=[FILL_IN_VALUE]
          |--conf spark.sql.adaptive.coalescePartitions.minPartitionSize=4m
          |--conf spark.sql.files.maxPartitionBytes=512m
          |--conf spark.task.resource.gpu.amount=0.001
          |
          |Comments:
          |- 'spark.executor.resource.gpu.amount' should be set to allow Spark to schedule GPU resources.
          |- 'spark.plugins' should be set to the class name required for the RAPIDS Accelerator for Apache Spark.
          |  Refer to: https://docs.nvidia.com/spark-rapids/user-guide/latest/getting-started/overview.html
          |- 'spark.rapids.memory.pinnedPool.size' was not set.
          |- 'spark.rapids.shuffle.multiThreaded.reader.threads' was not set.
          |- 'spark.rapids.shuffle.multiThreaded.writer.threads' was not set.
          |- 'spark.rapids.sql.batchSizeBytes' was not set.
          |- 'spark.rapids.sql.concurrentGpuTasks' was not set.
          |- 'spark.rapids.sql.enabled' was not set.
          |- 'spark.rapids.sql.multiThreadedRead.numThreads' was not set.
          |- 'spark.shuffle.manager' was not set.
          |- 'spark.sql.adaptive.advisoryPartitionSizeInBytes' was not set.
          |- 'spark.sql.adaptive.autoBroadcastJoinThreshold' was not set.
          |- 'spark.sql.adaptive.enabled' should be enabled for better performance.
          |- 'spark.sql.files.maxPartitionBytes' was not set.
          |- 'spark.task.resource.gpu.amount' was not set.
          |- GPU count is missing. Setting default to 1.
          |- GPU device is missing. Setting default to l4.
          |- GPU memory is missing. Setting default to 24576m.
          |- ${classPathComments("rapids.jars.missing")}
          |- ${classPathComments("rapids.shuffle.jars")}
          |- $missingGpuDiscoveryScriptComment
          |- $additionalSparkPluginsComment
          |""".stripMargin
    // scalastyle:on line.size.limit
    compareOutput(expectedResults, autoTunerOutput)
  }

  // Test to validate that Bootstrap sets the appropriate GPU resource properties (i.e. amount,
  // discovery script and vendor) based on the Spark master type.
  // scalastyle:off line.size.limit
  val gpuResourcePropertiesTestData: TableFor3[String, SparkMaster, Seq[String]] = Table(
    ("testName", "sparkMaster", "expectedResults"),
    ("Standalone",
      Standalone,
      Seq(
        "--conf spark.executor.resource.gpu.amount=1",
        "- 'spark.executor.resource.gpu.amount' should be set to allow Spark to schedule GPU resources.",
        s"- $missingGpuDiscoveryScriptComment"
      )),
    ("Yarn",
      Yarn,
      Seq(
        "--conf spark.executor.resource.gpu.amount=1",
        "- 'spark.executor.resource.gpu.amount' should be set to allow Spark to schedule GPU resources.",
        s"- $missingGpuDiscoveryScriptComment"
      )),
    ("Kubernetes",
      Kubernetes,
      Seq(
        "--conf spark.executor.resource.gpu.amount=1",
        "--conf spark.executor.resource.gpu.vendor=nvidia.com",
        "- 'spark.executor.resource.gpu.amount' should be set to allow Spark to schedule GPU resources.",
        "- 'spark.executor.resource.gpu.vendor' was not set.",
        s"- $missingGpuDiscoveryScriptComment"
      ))
  )
  // scalastyle:on line.size.limit

  forAll(gpuResourcePropertiesTestData) {
    (testName: String, sparkMaster: SparkMaster, expectedResults: Seq[String]) =>
      test(s"test AutoTuner for Qualification sets GPU resource properties for $testName") {
        val workerInfo = buildCpuWorkerInfoAsString()
        val clusterPropsOpt = PropertiesLoader[ClusterProperties].loadFromContent(workerInfo)
        val infoProvider = getMockInfoProvider(0, Seq(0), Seq(0.0),
          defaultSparkProps, Some(testSparkVersion))
        val platform = PlatformFactory.createInstance(PlatformNames.ONPREM, clusterPropsOpt)
        val autoTuner = buildAutoTunerForTests(workerInfo,
          infoProvider, platform, sparkMaster = Some(sparkMaster))
        val (properties, comments) = autoTuner.getRecommendedProperties(showOnlyUpdatedProps =
          QualificationAutoTunerRunner.filterByUpdatedPropsEnabled)
        val autoTunerOutput = Profiler.getAutoTunerResultsAsString(properties, comments)
        assertExpectedLinesExist(expectedResults, autoTunerOutput)
      }
  }

  // This test ensures that AutoTuner honours enforced values for the GPU discovery script
  // and does not include a missing discovery script comment when spark master
  // is YARN
  test("test AutoTuner honours enforced gpu discovery script and" +
    " skips the missing comment when spark master is YARN") {
    // mock the properties loaded from eventLog
    val logEventsProps: mutable.Map[String, String] =
      mutable.LinkedHashMap[String, String](
        "spark.executor.cores" -> "8",
        "spark.executor.instances" -> "1",
        "spark.executor.memory" -> "32g",
        "spark.sql.shuffle.partitions" -> "200",
        "spark.sql.files.maxPartitionBytes" -> "1g")
    val sourceWorkerInfo = buildCpuWorkerInfoAsString(None, Some(8), Some("40g"), Some(2))
    val sourceClusterInfoOpt = PropertiesLoader[ClusterProperties].loadFromContent(sourceWorkerInfo)
    val infoProvider = getMockInfoProvider(0, Seq(0), Seq(0.0),
      logEventsProps, Some(testSparkVersion))

    // Define 'spark.executor.resource.gpu.discoveryScript' as an enforced property
    val enforcedSparkProperties = Map(
      "spark.executor.resource.gpu.discoveryScript" -> "/opt/sparkPlugin/gpuDiscoveryScript.sh"
    )

    val targetClusterInfo = ToolTestUtils.buildTargetClusterInfo(
      enforcedSparkProperties = enforcedSparkProperties
    )

    val platform = PlatformFactory.createInstance(PlatformNames.ONPREM,
      sourceClusterInfoOpt, Some(targetClusterInfo))
    val autoTuner = buildAutoTunerForTests(sourceWorkerInfo, infoProvider, platform,
      sparkMaster = Some(Yarn))
    val (properties, comments) = autoTuner.getRecommendedProperties()
    val autoTunerOutput = Profiler.getAutoTunerResultsAsString(properties, comments)
    // scalastyle:off line.size.limit
    val expectedResults =
      s"""|
          |Spark Properties:
          |--conf spark.executor.memory=16g
          |--conf spark.executor.memoryOverhead=9830m
          |--conf spark.executor.resource.gpu.amount=1
          |--conf spark.executor.resource.gpu.discoveryScript=/opt/sparkPlugin/gpuDiscoveryScript.sh
          |--conf spark.locality.wait=0
          |--conf spark.plugins=com.nvidia.spark.SQLPlugin
          |--conf spark.rapids.memory.pinnedPool.size=4g
          |--conf spark.rapids.shuffle.multiThreaded.reader.threads=20
          |--conf spark.rapids.shuffle.multiThreaded.writer.threads=20
          |--conf spark.rapids.sql.batchSizeBytes=1g
          |--conf spark.rapids.sql.concurrentGpuTasks=3
          |--conf spark.rapids.sql.enabled=true
          |--conf spark.rapids.sql.multiThreadedRead.numThreads=20
          |--conf spark.sql.adaptive.advisoryPartitionSizeInBytes=128m
          |--conf spark.sql.adaptive.autoBroadcastJoinThreshold=[FILL_IN_VALUE]
          |--conf spark.sql.adaptive.coalescePartitions.minPartitionSize=4m
          |--conf spark.task.resource.gpu.amount=0.001
          |
          |Comments:
          |- 'spark.executor.memoryOverhead' was not set.
          |- 'spark.executor.resource.gpu.amount' should be set to allow Spark to schedule GPU resources.
          |- 'spark.executor.resource.gpu.discoveryScript' was user-enforced in the target cluster properties.
          |- 'spark.plugins' should be set to the class name required for the RAPIDS Accelerator for Apache Spark.
          |  Refer to: https://docs.nvidia.com/spark-rapids/user-guide/latest/getting-started/overview.html
          |- 'spark.rapids.memory.pinnedPool.size' was not set.
          |- 'spark.rapids.shuffle.multiThreaded.reader.threads' was not set.
          |- 'spark.rapids.shuffle.multiThreaded.writer.threads' was not set.
          |- 'spark.rapids.sql.batchSizeBytes' was not set.
          |- 'spark.rapids.sql.concurrentGpuTasks' was not set.
          |- 'spark.rapids.sql.enabled' was not set.
          |- 'spark.rapids.sql.multiThreadedRead.numThreads' was not set.
          |- 'spark.shuffle.manager' was not set.
          |- 'spark.sql.adaptive.advisoryPartitionSizeInBytes' was not set.
          |- 'spark.sql.adaptive.autoBroadcastJoinThreshold' was not set.
          |- 'spark.sql.adaptive.enabled' should be enabled for better performance.
          |- 'spark.task.resource.gpu.amount' was not set.
          |- GPU count is missing. Setting default to 1.
          |- GPU device is missing. Setting default to l4.
          |- GPU memory is missing. Setting default to 24576m.
          |- ${classPathComments("rapids.jars.missing")}
          |- ${classPathComments("rapids.shuffle.jars")}
          |- $additionalSparkPluginsComment
          |""".stripMargin
    // scalastyle:on line.size.limit
    compareOutput(expectedResults, autoTunerOutput)
  }

  /**
   * Test to validate that enforced properties from target cluster info are included in bootstrap.
   * This tests that properties specified in sparkProperties.enforced section appear in both
   * the .log file and the -bootstrap.conf file (regardless of whether they are in tuning table).
   */
  test("test enforced properties are included in bootstrap config") {
    val testEventLog = s"$qualLogDir/nds_q72_dataproc_2_2.zstd"
    // Include both tuning table properties and non-tuning table properties
    val testEnforcedSparkProperties = Map(
      "spark.executor.cores" -> "8",              // In tuning table
      "spark.sql.shuffle.partitions" -> "400",    // In tuning table
      "spark.custom.property" -> "customValue",   // Not in tuning table
      "spark.app.name" -> "TestApp"               // Not in tuning table
    )

    TrampolineUtil.withTempDir { tempDir =>
      val targetClusterInfoFile = ToolTestUtils.createTargetClusterInfoFile(
        tempDir.getAbsolutePath,
        driverNodeInstanceType = Some("n1-standard-8"),
        workerNodeInstanceType = Some("g2-standard-8"),
        enforcedSparkProperties = testEnforcedSparkProperties)

      val appArgs = new QualificationArgs(Array(
        "--platform",
        PlatformNames.DATAPROC,
        "--target-cluster-info",
        targetClusterInfoFile.toString,
        "--output-directory",
        tempDir.getAbsolutePath,
        "--auto-tuner",
        testEventLog
      ))

      val result = QualificationMain.mainInternal(appArgs)
      assert(!result.isFailed)
      val appId = result.appSummaries.headOption.map(_.appId)
        .getOrElse(throw new TestFailedException("No appId found in the result", 0))

      // 1. Verify that enforced properties appear in the main tuning log
      val tuningResultPath = Paths.get(
        QualReportGenConfProvider.getTuningReportPath(tempDir.getAbsolutePath),
        s"$appId.log"
      ).toString
      val actualTuningResults = FSUtils.readFileContentAsUTF8(tuningResultPath)

      testEnforcedSparkProperties.keys.foreach { propertyName =>
        assert(actualTuningResults.contains(s"--conf $propertyName="),
          s"Property $propertyName should appear in tuning log")
        assert(actualTuningResults.contains(getEnforcedPropertyComment(propertyName)),
          s"Enforced property comment for $propertyName should appear in tuning log")
      }

      // 2. Verify that ALL enforced properties also appear in the bootstrap config
      val bootstrapConfigPath = Paths.get(
        QualReportGenConfProvider.getTuningReportPath(tempDir.getAbsolutePath),
        s"$appId-bootstrap.conf"
      ).toString
      val bootstrapConfigContent = FSUtils.readFileContentAsUTF8(bootstrapConfigPath)

      testEnforcedSparkProperties.foreach { case (propertyName, propertyValue) =>
        assert(bootstrapConfigContent.contains(s"--conf $propertyName=$propertyValue"),
          s"Enforced property $propertyName=$propertyValue should appear in bootstrap config")
      }
    }
  }

<<<<<<< HEAD
  /**
   * Test to validate onPrem platform with offHeapLimit enabled.
   * This tests the new memory calculation logic with OS_RESERVED_MEM and offHeapLimit features.
   */
  test("test onPrem platform with offHeapLimit enabled") {
    // Log events properties
    val logEventsProps: mutable.Map[String, String] = mutable.LinkedHashMap[String, String](
      "spark.executor.cores" -> "4",
      "spark.executor.memory" -> "6144M",
      "spark.executor.instances" -> "20"
    )

    // Enforced Spark properties
    val enforcedSparkProps = Map(
      "spark.executor.cores" -> "20",
      "spark.shuffle.manager" -> "org.apache.spark.shuffle.celeborn.SparkShuffleManager",
      "spark.rapids.sql.multiThreadedRead.numThreads" -> "250",
      "spark.vcore.boost.ratio" -> "4",
      "spark.memory.offHeap.enabled" -> "true",
      "spark.memory.offHeap.size" -> "45g",
      "spark.executor.resource.gpu.amount" -> "1",
      "spark.plugins" -> "com.nvidia.spark.SQLPlugin",
      "spark.rapids.memory.host.offHeapLimit.enabled" -> "true",
      "spark.rapids.memory.host.offHeapLimit.size" -> "80g",
      "spark.sql.adaptive.enabled" -> "true"
    )

      // Build target cluster info with worker configuration and enforced properties
      val targetClusterInfo = ToolTestUtils.buildTargetClusterInfo(
        cpuCores = Some(20),
        memoryGB = Some(120L), // 120g = 120GB
        gpuCount = Some(1),
        gpuMemory = Some("48g"),
        gpuDevice = Some("l20"),
        enforcedSparkProperties = enforcedSparkProps
      )

      // Build worker info with GPU configuration (for source cluster)
      val workerInfo = buildWorkerInfoAsString(
        customProps = None,
        numCores = Some(20),
        systemMemory = Some("8g"),
        numWorkers = Some(1)
      )

      // Create cluster properties
      val clusterPropsOpt = PropertiesLoader[ClusterProperties].loadFromContent(workerInfo)
      val infoProvider = getMockInfoProvider(
        maxInput = 0.0,
        spilledMetrics = Seq(0),
        jvmGCFractions = Seq(0.0),
        propsFromLog = logEventsProps,
        sparkVersion = Some(testSparkVersion)
      )

    // tuningConfigs:
    //   default:
    //   - name: HEAP_PER_CORE
    //     default: 1g
    //   - name: CONC_GPU_TASKS
    //     max: 2
    val defaultTuningConfigsEntries = List(
      TuningConfigEntry(name = "HEAP_PER_CORE", default = "1g"),
      TuningConfigEntry(name = "CONC_GPU_TASKS", max = "2"),
      TuningConfigEntry(name = "OS_RESERVED_MEM", default = "5g")
    )
    val userProvidedTuningConfigs = ToolTestUtils.buildTuningConfigs(
      default = defaultTuningConfigsEntries)

      // Create platform with target cluster info
      val platform = PlatformFactory.createInstance(
        PlatformNames.ONPREM,
        clusterPropsOpt,
        Some(targetClusterInfo)
      )

      // Build AutoTuner
      val autoTuner = buildAutoTunerForTests(workerInfo, infoProvider, platform,
        sparkMaster = Some(Kubernetes), userProvidedTuningConfigs = Some(userProvidedTuningConfigs))
      val (properties, comments) = autoTuner.getRecommendedProperties()
      val autoTunerOutput = Profiler.getAutoTunerResultsAsString(properties, comments)

      // Per memory tune logic when offHeapLimit is enabled:
      // totalMemoryMinusReserved = 120(enforced) - 5 = 115g
      // sparkOffHeapMemMB = 45g(enforced)
      // overhead = 115g - 20g - 45g = 50g
      // pinned = min( (45(sparkOffHeapMemMB) + 50(overhead) / 4), 20 * 2(OFFHEAP_PER_CORE))
      //        = 24320m
      // Expected results for onPrem with offHeapLimit enabled
      val expectedResults =
        s"""|
            |Spark Properties:
            |--conf spark.executor.cores=20
            |--conf spark.executor.instances=4
            |--conf spark.executor.memory=20g
            |--conf spark.executor.memoryOverhead=50g
            |--conf spark.executor.resource.gpu.amount=1
            |--conf spark.locality.wait=0
            |--conf spark.memory.offHeap.enabled=true
            |--conf spark.memory.offHeap.size=45g
            |--conf spark.plugins=com.nvidia.spark.SQLPlugin
            |--conf spark.rapids.memory.host.offHeapLimit.enabled=true
            |--conf spark.rapids.memory.host.offHeapLimit.size=80g
            |--conf spark.rapids.memory.pinnedPool.size=24320m
            |--conf spark.rapids.shuffle.multiThreaded.reader.threads=30
            |--conf spark.rapids.shuffle.multiThreaded.writer.threads=30
            |--conf spark.rapids.sql.batchSizeBytes=1g
            |--conf spark.rapids.sql.concurrentGpuTasks=2
            |--conf spark.rapids.sql.enabled=true
            |--conf spark.rapids.sql.multiThreadedRead.numThreads=250
            |--conf spark.shuffle.manager=org.apache.spark.shuffle.celeborn.SparkShuffleManager
            |--conf spark.sql.adaptive.advisoryPartitionSizeInBytes=128m
            |--conf spark.sql.adaptive.autoBroadcastJoinThreshold=[FILL_IN_VALUE]
            |--conf spark.sql.adaptive.coalescePartitions.minPartitionSize=4m
            |--conf spark.sql.files.maxPartitionBytes=512m
            |--conf spark.task.resource.gpu.amount=0.001
            |--conf spark.vcore.boost.ratio=4
            |
            |Comments:
            |- ${getEnforcedPropertyComment("spark.executor.cores")}
            |- 'spark.executor.memoryOverhead' was not set.
            |- ${getEnforcedPropertyComment("spark.executor.resource.gpu.amount")}
            |- ${getEnforcedPropertyComment("spark.memory.offHeap.enabled")}
            |- ${getEnforcedPropertyComment("spark.memory.offHeap.size")}
            |- ${getEnforcedPropertyComment("spark.plugins")}
            |- ${getEnforcedPropertyComment("spark.rapids.memory.host.offHeapLimit.enabled")}
            |- ${getEnforcedPropertyComment("spark.rapids.memory.host.offHeapLimit.size")}
            |- 'spark.rapids.memory.pinnedPool.size' was not set.
            |- 'spark.rapids.shuffle.multiThreaded.reader.threads' was not set.
            |- 'spark.rapids.shuffle.multiThreaded.writer.threads' was not set.
            |- 'spark.rapids.sql.batchSizeBytes' was not set.
            |- 'spark.rapids.sql.concurrentGpuTasks' was not set.
            |- 'spark.rapids.sql.enabled' was not set.
            |- ${getEnforcedPropertyComment("spark.rapids.sql.multiThreadedRead.numThreads")}
            |- ${getEnforcedPropertyComment("spark.shuffle.manager")}
            |- 'spark.sql.adaptive.advisoryPartitionSizeInBytes' was not set.
            |- 'spark.sql.adaptive.autoBroadcastJoinThreshold' was not set.
            |- ${getEnforcedPropertyComment("spark.sql.adaptive.enabled")}
            |- 'spark.sql.files.maxPartitionBytes' was not set.
            |- 'spark.task.resource.gpu.amount' was not set.
            |- ${getEnforcedPropertyComment("spark.vcore.boost.ratio")}
            |- GPU count is missing. Setting default to 1.
            |- GPU device is missing. Setting default to l4.
            |- GPU memory is missing. Setting default to 24576m.
            |- ${classPathComments("rapids.jars.missing")}
            |- ${classPathComments("rapids.shuffle.jars")}
            |""".stripMargin

      // Verify expected results match output
      compareOutput(expectedResults, autoTunerOutput)
=======
  // This test verifies that AutoTuner recommends the correct value for
  // "spark.plugins" property.
  test("test 'spark.plugins' is recommended correctly") {
    // mock the properties loaded from eventLog
    val logEventsProps: mutable.Map[String, String] =
      mutable.LinkedHashMap[String, String](
        "spark.executor.cores" -> "8",
        "spark.executor.instances" -> "1",
        "spark.executor.memory" -> "32g",
        "spark.sql.shuffle.partitions" -> "200",
        "spark.sql.files.maxPartitionBytes" -> "1g")
    val sourceWorkerInfo = buildCpuWorkerInfoAsString(None, Some(8), Some("40g"), Some(2))
    val sourceClusterInfoOpt = PropertiesLoader[ClusterProperties].loadFromContent(sourceWorkerInfo)
    val infoProvider = getMockInfoProvider(0, Seq(0), Seq(0.0),
      logEventsProps, Some(testSparkVersion))
    val platform = PlatformFactory.createInstance(PlatformNames.ONPREM,
      sourceClusterInfoOpt)
    val autoTuner = buildAutoTunerForTests(sourceWorkerInfo, infoProvider, platform)
    val (properties, comments) = autoTuner.getRecommendedProperties()
    val autoTunerOutput = Profiler.getAutoTunerResultsAsString(properties, comments)
    // scalastyle:off line.size.limit
    val expectedResults =
      s"""|
          |Spark Properties:
          |--conf spark.executor.memory=16g
          |--conf spark.executor.resource.gpu.amount=1
          |--conf spark.locality.wait=0
          |--conf spark.plugins=com.nvidia.spark.SQLPlugin
          |--conf spark.rapids.memory.pinnedPool.size=4g
          |--conf spark.rapids.shuffle.multiThreaded.reader.threads=20
          |--conf spark.rapids.shuffle.multiThreaded.writer.threads=20
          |--conf spark.rapids.sql.batchSizeBytes=1g
          |--conf spark.rapids.sql.concurrentGpuTasks=3
          |--conf spark.rapids.sql.enabled=true
          |--conf spark.rapids.sql.multiThreadedRead.numThreads=20
          |--conf spark.sql.adaptive.advisoryPartitionSizeInBytes=128m
          |--conf spark.sql.adaptive.autoBroadcastJoinThreshold=[FILL_IN_VALUE]
          |--conf spark.sql.adaptive.coalescePartitions.minPartitionSize=4m
          |--conf spark.task.resource.gpu.amount=0.001
          |
          |Comments:
          |- 'spark.executor.resource.gpu.amount' should be set to allow Spark to schedule GPU resources.
          |- 'spark.plugins' should be set to the class name required for the RAPIDS Accelerator for Apache Spark.
          |  Refer to: https://docs.nvidia.com/spark-rapids/user-guide/latest/getting-started/overview.html
          |- 'spark.rapids.memory.pinnedPool.size' was not set.
          |- 'spark.rapids.shuffle.multiThreaded.reader.threads' was not set.
          |- 'spark.rapids.shuffle.multiThreaded.writer.threads' was not set.
          |- 'spark.rapids.sql.batchSizeBytes' was not set.
          |- 'spark.rapids.sql.concurrentGpuTasks' was not set.
          |- 'spark.rapids.sql.enabled' was not set.
          |- 'spark.rapids.sql.multiThreadedRead.numThreads' was not set.
          |- 'spark.shuffle.manager' was not set.
          |- 'spark.sql.adaptive.advisoryPartitionSizeInBytes' was not set.
          |- 'spark.sql.adaptive.autoBroadcastJoinThreshold' was not set.
          |- 'spark.sql.adaptive.enabled' should be enabled for better performance.
          |- 'spark.task.resource.gpu.amount' was not set.
          |- GPU count is missing. Setting default to 1.
          |- GPU device is missing. Setting default to l4.
          |- GPU memory is missing. Setting default to 24576m.
          |- ${classPathComments("rapids.jars.missing")}
          |- ${classPathComments("rapids.shuffle.jars")}
          |- $additionalSparkPluginsComment
          |""".stripMargin
    // scalastyle:on line.size.limit
    compareOutput(expectedResults, autoTunerOutput)
  }

  // This test verifies that Qualification Bootstrap ignores existing
  // "spark.plugins" property and RAPIDS plugin is added.
  test("test existing 'spark.plugins' are ignored and RAPIDS plugin is added") {
    // mock the properties loaded from eventLog
    val logEventsProps: mutable.Map[String, String] =
      mutable.LinkedHashMap[String, String](
        "spark.executor.cores" -> "8",
        "spark.executor.instances" -> "1",
        "spark.executor.memory" -> "32g",
        "spark.sql.shuffle.partitions" -> "200",
        "spark.sql.files.maxPartitionBytes" -> "1g",
        "spark.plugins" -> "com.existing.plugin1,com.existing.plugin2")
    val sourceWorkerInfo = buildCpuWorkerInfoAsString(None, Some(8), Some("40g"), Some(2))
    val sourceClusterInfoOpt = PropertiesLoader[ClusterProperties].loadFromContent(sourceWorkerInfo)
    val infoProvider = getMockInfoProvider(0, Seq(0), Seq(0.0),
      logEventsProps, Some(testSparkVersion))
    val platform = PlatformFactory.createInstance(PlatformNames.ONPREM,
      sourceClusterInfoOpt)
    val autoTuner = buildAutoTunerForTests(sourceWorkerInfo, infoProvider, platform)
    val (properties, comments) = autoTuner.getRecommendedProperties()
    val autoTunerOutput = Profiler.getAutoTunerResultsAsString(properties, comments)
    // scalastyle:off line.size.limit
    val expectedResults =
      s"""|
          |Spark Properties:
          |--conf spark.executor.memory=16g
          |--conf spark.executor.resource.gpu.amount=1
          |--conf spark.locality.wait=0
          |--conf spark.plugins=com.nvidia.spark.SQLPlugin
          |--conf spark.rapids.memory.pinnedPool.size=4g
          |--conf spark.rapids.shuffle.multiThreaded.reader.threads=20
          |--conf spark.rapids.shuffle.multiThreaded.writer.threads=20
          |--conf spark.rapids.sql.batchSizeBytes=1g
          |--conf spark.rapids.sql.concurrentGpuTasks=3
          |--conf spark.rapids.sql.enabled=true
          |--conf spark.rapids.sql.multiThreadedRead.numThreads=20
          |--conf spark.sql.adaptive.advisoryPartitionSizeInBytes=128m
          |--conf spark.sql.adaptive.autoBroadcastJoinThreshold=[FILL_IN_VALUE]
          |--conf spark.sql.adaptive.coalescePartitions.minPartitionSize=4m
          |--conf spark.task.resource.gpu.amount=0.001
          |
          |Comments:
          |- 'spark.executor.resource.gpu.amount' should be set to allow Spark to schedule GPU resources.
          |- 'spark.plugins' should include the class name required for the RAPIDS Accelerator for Apache Spark.
          |  Refer to: https://docs.nvidia.com/spark-rapids/user-guide/latest/getting-started/overview.html
          |- 'spark.rapids.memory.pinnedPool.size' was not set.
          |- 'spark.rapids.shuffle.multiThreaded.reader.threads' was not set.
          |- 'spark.rapids.shuffle.multiThreaded.writer.threads' was not set.
          |- 'spark.rapids.sql.batchSizeBytes' was not set.
          |- 'spark.rapids.sql.concurrentGpuTasks' was not set.
          |- 'spark.rapids.sql.enabled' was not set.
          |- 'spark.rapids.sql.multiThreadedRead.numThreads' was not set.
          |- 'spark.shuffle.manager' was not set.
          |- 'spark.sql.adaptive.advisoryPartitionSizeInBytes' was not set.
          |- 'spark.sql.adaptive.autoBroadcastJoinThreshold' was not set.
          |- 'spark.sql.adaptive.enabled' should be enabled for better performance.
          |- 'spark.task.resource.gpu.amount' was not set.
          |- GPU count is missing. Setting default to 1.
          |- GPU device is missing. Setting default to l4.
          |- GPU memory is missing. Setting default to 24576m.
          |- ${classPathComments("rapids.jars.missing")}
          |- ${classPathComments("rapids.shuffle.jars")}
          |- $additionalSparkPluginsComment
          |""".stripMargin
    // scalastyle:on line.size.limit
    compareOutput(expectedResults, autoTunerOutput)
  }

  // This test verifies that AutoTuner honours enforced values of spark.plugins
  test("test enforced values of 'spark.plugins' are honoured by AutoTuner") {
    // mock the properties loaded from eventLog
    val logEventsProps: mutable.Map[String, String] =
      mutable.LinkedHashMap[String, String](
        "spark.executor.cores" -> "8",
        "spark.executor.instances" -> "1",
        "spark.executor.memory" -> "32g",
        "spark.sql.shuffle.partitions" -> "200",
        "spark.sql.files.maxPartitionBytes" -> "1g")
    val sourceWorkerInfo = buildCpuWorkerInfoAsString(None, Some(8), Some("40g"), Some(2))
    val sourceClusterInfoOpt = PropertiesLoader[ClusterProperties].loadFromContent(sourceWorkerInfo)
    val infoProvider = getMockInfoProvider(0, Seq(0), Seq(0.0),
      logEventsProps, Some(testSparkVersion))

    // Define 'spark.plugins' as an enforced property
    val enforcedSparkProperties = Map(
      "spark.plugins" -> "com.existing.plugin1,com.existing.plugin2"
    )

    val targetClusterInfo = ToolTestUtils.buildTargetClusterInfo(
      enforcedSparkProperties = enforcedSparkProperties
    )

    val platform = PlatformFactory.createInstance(PlatformNames.ONPREM,
      sourceClusterInfoOpt, Some(targetClusterInfo))
    val autoTuner = buildAutoTunerForTests(sourceWorkerInfo, infoProvider, platform)
    val (properties, comments) = autoTuner.getRecommendedProperties()
    val autoTunerOutput = Profiler.getAutoTunerResultsAsString(properties, comments)
    // scalastyle:off line.size.limit
    val expectedResults =
      s"""|
          |Spark Properties:
          |--conf spark.executor.memory=16g
          |--conf spark.executor.resource.gpu.amount=1
          |--conf spark.locality.wait=0
          |--conf spark.plugins=com.existing.plugin1,com.existing.plugin2
          |--conf spark.rapids.memory.pinnedPool.size=4g
          |--conf spark.rapids.shuffle.multiThreaded.reader.threads=20
          |--conf spark.rapids.shuffle.multiThreaded.writer.threads=20
          |--conf spark.rapids.sql.batchSizeBytes=1g
          |--conf spark.rapids.sql.concurrentGpuTasks=3
          |--conf spark.rapids.sql.enabled=true
          |--conf spark.rapids.sql.multiThreadedRead.numThreads=20
          |--conf spark.sql.adaptive.advisoryPartitionSizeInBytes=128m
          |--conf spark.sql.adaptive.autoBroadcastJoinThreshold=[FILL_IN_VALUE]
          |--conf spark.sql.adaptive.coalescePartitions.minPartitionSize=4m
          |--conf spark.task.resource.gpu.amount=0.001
          |
          |Comments:
          |- 'spark.executor.resource.gpu.amount' should be set to allow Spark to schedule GPU resources.
          |- ${getEnforcedPropertyComment("spark.plugins")}
          |- 'spark.rapids.memory.pinnedPool.size' was not set.
          |- 'spark.rapids.shuffle.multiThreaded.reader.threads' was not set.
          |- 'spark.rapids.shuffle.multiThreaded.writer.threads' was not set.
          |- 'spark.rapids.sql.batchSizeBytes' was not set.
          |- 'spark.rapids.sql.concurrentGpuTasks' was not set.
          |- 'spark.rapids.sql.enabled' was not set.
          |- 'spark.rapids.sql.multiThreadedRead.numThreads' was not set.
          |- 'spark.shuffle.manager' was not set.
          |- 'spark.sql.adaptive.advisoryPartitionSizeInBytes' was not set.
          |- 'spark.sql.adaptive.autoBroadcastJoinThreshold' was not set.
          |- 'spark.sql.adaptive.enabled' should be enabled for better performance.
          |- 'spark.task.resource.gpu.amount' was not set.
          |- GPU count is missing. Setting default to 1.
          |- GPU device is missing. Setting default to l4.
          |- GPU memory is missing. Setting default to 24576m.
          |- ${classPathComments("rapids.jars.missing")}
          |- ${classPathComments("rapids.shuffle.jars")}
          |""".stripMargin
    // scalastyle:on line.size.limit
    compareOutput(expectedResults, autoTunerOutput)
>>>>>>> 6df2e40f
  }
}<|MERGE_RESOLUTION|>--- conflicted
+++ resolved
@@ -601,7 +601,6 @@
     }
   }
 
-<<<<<<< HEAD
   /**
    * Test to validate onPrem platform with offHeapLimit enabled.
    * This tests the new memory calculation logic with OS_RESERVED_MEM and offHeapLimit features.
@@ -671,88 +670,91 @@
     val userProvidedTuningConfigs = ToolTestUtils.buildTuningConfigs(
       default = defaultTuningConfigsEntries)
 
-      // Create platform with target cluster info
-      val platform = PlatformFactory.createInstance(
-        PlatformNames.ONPREM,
-        clusterPropsOpt,
-        Some(targetClusterInfo)
-      )
-
-      // Build AutoTuner
-      val autoTuner = buildAutoTunerForTests(workerInfo, infoProvider, platform,
-        sparkMaster = Some(Kubernetes), userProvidedTuningConfigs = Some(userProvidedTuningConfigs))
-      val (properties, comments) = autoTuner.getRecommendedProperties()
-      val autoTunerOutput = Profiler.getAutoTunerResultsAsString(properties, comments)
-
-      // Per memory tune logic when offHeapLimit is enabled:
-      // totalMemoryMinusReserved = 120(enforced) - 5 = 115g
-      // sparkOffHeapMemMB = 45g(enforced)
-      // overhead = 115g - 20g - 45g = 50g
-      // pinned = min( (45(sparkOffHeapMemMB) + 50(overhead) / 4), 20 * 2(OFFHEAP_PER_CORE))
-      //        = 24320m
-      // Expected results for onPrem with offHeapLimit enabled
-      val expectedResults =
-        s"""|
-            |Spark Properties:
-            |--conf spark.executor.cores=20
-            |--conf spark.executor.instances=4
-            |--conf spark.executor.memory=20g
-            |--conf spark.executor.memoryOverhead=50g
-            |--conf spark.executor.resource.gpu.amount=1
-            |--conf spark.locality.wait=0
-            |--conf spark.memory.offHeap.enabled=true
-            |--conf spark.memory.offHeap.size=45g
-            |--conf spark.plugins=com.nvidia.spark.SQLPlugin
-            |--conf spark.rapids.memory.host.offHeapLimit.enabled=true
-            |--conf spark.rapids.memory.host.offHeapLimit.size=80g
-            |--conf spark.rapids.memory.pinnedPool.size=24320m
-            |--conf spark.rapids.shuffle.multiThreaded.reader.threads=30
-            |--conf spark.rapids.shuffle.multiThreaded.writer.threads=30
-            |--conf spark.rapids.sql.batchSizeBytes=1g
-            |--conf spark.rapids.sql.concurrentGpuTasks=2
-            |--conf spark.rapids.sql.enabled=true
-            |--conf spark.rapids.sql.multiThreadedRead.numThreads=250
-            |--conf spark.shuffle.manager=org.apache.spark.shuffle.celeborn.SparkShuffleManager
-            |--conf spark.sql.adaptive.advisoryPartitionSizeInBytes=128m
-            |--conf spark.sql.adaptive.autoBroadcastJoinThreshold=[FILL_IN_VALUE]
-            |--conf spark.sql.adaptive.coalescePartitions.minPartitionSize=4m
-            |--conf spark.sql.files.maxPartitionBytes=512m
-            |--conf spark.task.resource.gpu.amount=0.001
-            |--conf spark.vcore.boost.ratio=4
-            |
-            |Comments:
-            |- ${getEnforcedPropertyComment("spark.executor.cores")}
-            |- 'spark.executor.memoryOverhead' was not set.
-            |- ${getEnforcedPropertyComment("spark.executor.resource.gpu.amount")}
-            |- ${getEnforcedPropertyComment("spark.memory.offHeap.enabled")}
-            |- ${getEnforcedPropertyComment("spark.memory.offHeap.size")}
-            |- ${getEnforcedPropertyComment("spark.plugins")}
-            |- ${getEnforcedPropertyComment("spark.rapids.memory.host.offHeapLimit.enabled")}
-            |- ${getEnforcedPropertyComment("spark.rapids.memory.host.offHeapLimit.size")}
-            |- 'spark.rapids.memory.pinnedPool.size' was not set.
-            |- 'spark.rapids.shuffle.multiThreaded.reader.threads' was not set.
-            |- 'spark.rapids.shuffle.multiThreaded.writer.threads' was not set.
-            |- 'spark.rapids.sql.batchSizeBytes' was not set.
-            |- 'spark.rapids.sql.concurrentGpuTasks' was not set.
-            |- 'spark.rapids.sql.enabled' was not set.
-            |- ${getEnforcedPropertyComment("spark.rapids.sql.multiThreadedRead.numThreads")}
-            |- ${getEnforcedPropertyComment("spark.shuffle.manager")}
-            |- 'spark.sql.adaptive.advisoryPartitionSizeInBytes' was not set.
-            |- 'spark.sql.adaptive.autoBroadcastJoinThreshold' was not set.
-            |- ${getEnforcedPropertyComment("spark.sql.adaptive.enabled")}
-            |- 'spark.sql.files.maxPartitionBytes' was not set.
-            |- 'spark.task.resource.gpu.amount' was not set.
-            |- ${getEnforcedPropertyComment("spark.vcore.boost.ratio")}
-            |- GPU count is missing. Setting default to 1.
-            |- GPU device is missing. Setting default to l4.
-            |- GPU memory is missing. Setting default to 24576m.
-            |- ${classPathComments("rapids.jars.missing")}
-            |- ${classPathComments("rapids.shuffle.jars")}
-            |""".stripMargin
-
-      // Verify expected results match output
-      compareOutput(expectedResults, autoTunerOutput)
-=======
+    // Create platform with target cluster info
+    val platform = PlatformFactory.createInstance(
+      PlatformNames.ONPREM,
+      clusterPropsOpt,
+      Some(targetClusterInfo)
+    )
+
+    // Build AutoTuner
+    val autoTuner = buildAutoTunerForTests(workerInfo, infoProvider, platform,
+      sparkMaster = Some(Kubernetes), userProvidedTuningConfigs = Some(userProvidedTuningConfigs))
+    val (properties, comments) = autoTuner.getRecommendedProperties()
+    val autoTunerOutput = Profiler.getAutoTunerResultsAsString(properties, comments)
+
+    // Per memory tune logic when offHeapLimit is enabled:
+    // totalMemoryMinusReserved = 120(enforced) - 5 = 115g
+    // sparkOffHeapMemMB = 45g(enforced)
+    // overhead = 115g - 20g - 45g = 50g
+    // pinned = min( (45(sparkOffHeapMemMB) + 50(overhead) / 4), 20 * 2(OFFHEAP_PER_CORE))
+    //        = 24320m
+    // Expected results for onPrem with offHeapLimit enabled
+    val expectedResults =
+      s"""|
+          |Spark Properties:
+          |--conf spark.executor.cores=20
+          |--conf spark.executor.instances=4
+          |--conf spark.executor.memory=20g
+          |--conf spark.executor.memoryOverhead=50g
+          |--conf spark.executor.resource.gpu.amount=1
+          |--conf spark.executor.resource.gpu.vendor=nvidia.com
+          |--conf spark.locality.wait=0
+          |--conf spark.memory.offHeap.enabled=true
+          |--conf spark.memory.offHeap.size=45g
+          |--conf spark.plugins=com.nvidia.spark.SQLPlugin
+          |--conf spark.rapids.memory.host.offHeapLimit.enabled=true
+          |--conf spark.rapids.memory.host.offHeapLimit.size=80g
+          |--conf spark.rapids.memory.pinnedPool.size=24320m
+          |--conf spark.rapids.shuffle.multiThreaded.reader.threads=30
+          |--conf spark.rapids.shuffle.multiThreaded.writer.threads=30
+          |--conf spark.rapids.sql.batchSizeBytes=1g
+          |--conf spark.rapids.sql.concurrentGpuTasks=2
+          |--conf spark.rapids.sql.enabled=true
+          |--conf spark.rapids.sql.multiThreadedRead.numThreads=250
+          |--conf spark.shuffle.manager=org.apache.spark.shuffle.celeborn.SparkShuffleManager
+          |--conf spark.sql.adaptive.advisoryPartitionSizeInBytes=128m
+          |--conf spark.sql.adaptive.autoBroadcastJoinThreshold=[FILL_IN_VALUE]
+          |--conf spark.sql.adaptive.coalescePartitions.minPartitionSize=4m
+          |--conf spark.sql.files.maxPartitionBytes=512m
+          |--conf spark.task.resource.gpu.amount=0.001
+          |--conf spark.vcore.boost.ratio=4
+          |
+          |Comments:
+          |- ${getEnforcedPropertyComment("spark.executor.cores")}
+          |- 'spark.executor.memoryOverhead' was not set.
+          |- ${getEnforcedPropertyComment("spark.executor.resource.gpu.amount")}
+          |- 'spark.executor.resource.gpu.vendor' was not set.
+          |- ${getEnforcedPropertyComment("spark.memory.offHeap.enabled")}
+          |- ${getEnforcedPropertyComment("spark.memory.offHeap.size")}
+          |- ${getEnforcedPropertyComment("spark.plugins")}
+          |- ${getEnforcedPropertyComment("spark.rapids.memory.host.offHeapLimit.enabled")}
+          |- ${getEnforcedPropertyComment("spark.rapids.memory.host.offHeapLimit.size")}
+          |- 'spark.rapids.memory.pinnedPool.size' was not set.
+          |- 'spark.rapids.shuffle.multiThreaded.reader.threads' was not set.
+          |- 'spark.rapids.shuffle.multiThreaded.writer.threads' was not set.
+          |- 'spark.rapids.sql.batchSizeBytes' was not set.
+          |- 'spark.rapids.sql.concurrentGpuTasks' was not set.
+          |- 'spark.rapids.sql.enabled' was not set.
+          |- ${getEnforcedPropertyComment("spark.rapids.sql.multiThreadedRead.numThreads")}
+          |- ${getEnforcedPropertyComment("spark.shuffle.manager")}
+          |- 'spark.sql.adaptive.advisoryPartitionSizeInBytes' was not set.
+          |- 'spark.sql.adaptive.autoBroadcastJoinThreshold' was not set.
+          |- ${getEnforcedPropertyComment("spark.sql.adaptive.enabled")}
+          |- 'spark.sql.files.maxPartitionBytes' was not set.
+          |- 'spark.task.resource.gpu.amount' was not set.
+          |- ${getEnforcedPropertyComment("spark.vcore.boost.ratio")}
+          |- GPU count is missing. Setting default to 1.
+          |- GPU device is missing. Setting default to l4.
+          |- GPU memory is missing. Setting default to 24576m.
+          |- ${classPathComments("rapids.jars.missing")}
+          |- ${classPathComments("rapids.shuffle.jars")}
+          |- $missingGpuDiscoveryScriptComment
+          |""".stripMargin
+    // Verify expected results match output
+    compareOutput(expectedResults, autoTunerOutput)
+  }
+
   // This test verifies that AutoTuner recommends the correct value for
   // "spark.plugins" property.
   test("test 'spark.plugins' is recommended correctly") {
@@ -788,6 +790,7 @@
           |--conf spark.rapids.sql.concurrentGpuTasks=3
           |--conf spark.rapids.sql.enabled=true
           |--conf spark.rapids.sql.multiThreadedRead.numThreads=20
+          |--conf spark.shuffle.manager=com.nvidia.spark.rapids.spark$testSmVersion.RapidsShuffleManager
           |--conf spark.sql.adaptive.advisoryPartitionSizeInBytes=128m
           |--conf spark.sql.adaptive.autoBroadcastJoinThreshold=[FILL_IN_VALUE]
           |--conf spark.sql.adaptive.coalescePartitions.minPartitionSize=4m
@@ -856,6 +859,7 @@
           |--conf spark.rapids.sql.concurrentGpuTasks=3
           |--conf spark.rapids.sql.enabled=true
           |--conf spark.rapids.sql.multiThreadedRead.numThreads=20
+          |--conf spark.shuffle.manager=com.nvidia.spark.rapids.spark$testSmVersion.RapidsShuffleManager
           |--conf spark.sql.adaptive.advisoryPartitionSizeInBytes=128m
           |--conf spark.sql.adaptive.autoBroadcastJoinThreshold=[FILL_IN_VALUE]
           |--conf spark.sql.adaptive.coalescePartitions.minPartitionSize=4m
@@ -932,6 +936,7 @@
           |--conf spark.rapids.sql.concurrentGpuTasks=3
           |--conf spark.rapids.sql.enabled=true
           |--conf spark.rapids.sql.multiThreadedRead.numThreads=20
+          |--conf spark.shuffle.manager=com.nvidia.spark.rapids.spark$testSmVersion.RapidsShuffleManager
           |--conf spark.sql.adaptive.advisoryPartitionSizeInBytes=128m
           |--conf spark.sql.adaptive.autoBroadcastJoinThreshold=[FILL_IN_VALUE]
           |--conf spark.sql.adaptive.coalescePartitions.minPartitionSize=4m
@@ -960,6 +965,5 @@
           |""".stripMargin
     // scalastyle:on line.size.limit
     compareOutput(expectedResults, autoTunerOutput)
->>>>>>> 6df2e40f
   }
 }