--- conflicted
+++ resolved
@@ -1360,7 +1360,19 @@
     expressions should ===(expected)
   }
 
-<<<<<<< HEAD
+  test("SortMergeJoin with arguments should be marked as supported: issue-751") {
+    val node = new SparkPlanGraphNode(
+      1,
+      "SortMergeJoin(skew=true)",
+      "SortMergeJoin(skew=true) [trim(field_00#7407, None)], " +
+        "[trim(field_01#7415, None)], LeftOuter", Seq[SQLPlanMetric]())
+    SortMergeJoinExecParser.accepts(node.name) shouldBe true
+    val pluginTypeChecker = new PluginTypeChecker()
+    val execInfo = SortMergeJoinExecParser(node, pluginTypeChecker, 2).parse
+    execInfo.isSupported shouldBe true
+    execInfo.exec shouldEqual "SortMergeJoin"
+  }
+
   private def testDeltaLakeOperator(
       nodeName: String,
       nodeDescr: String)(f: ExecInfo => Unit) : Unit = {
@@ -1501,18 +1513,5 @@
       execInfo.udf shouldBe false
       execInfo.shouldIgnore shouldBe false
     }
-=======
-  test("SortMergeJoin with arguments should be marked as supported: issue-751") {
-    val node = new SparkPlanGraphNode(
-      1,
-      "SortMergeJoin(skew=true)",
-      "SortMergeJoin(skew=true) [trim(field_00#7407, None)], " +
-        "[trim(field_01#7415, None)], LeftOuter", Seq[SQLPlanMetric]())
-    SortMergeJoinExecParser.accepts(node.name) shouldBe true
-    val pluginTypeChecker = new PluginTypeChecker()
-    val execInfo = SortMergeJoinExecParser(node, pluginTypeChecker, 2).parse
-    execInfo.isSupported shouldBe true
-    execInfo.exec shouldEqual "SortMergeJoin"
->>>>>>> 00dd0ac9
   }
 }