--- conflicted
+++ resolved
@@ -137,13 +137,8 @@
         sum.readFileFormatAndTypesNotSupported, sum.writeDataFormat,
         sum.complexTypes, sum.nestedComplexTypes, sum.potentialProblems, sum.longestSqlDuration,
         sum.sqlStageDurationsSum, sum.nonSqlTaskDurationAndOverhead,
-<<<<<<< HEAD
-        sum.unsupportedSQLTaskDuration, sum.supportedSQLTaskDuration, sum.taskSpeedupFactor,
+        sum.unsupportedSQLTaskDuration, sum.supportedSQLTaskDuration,
         sum.endDurationEstimated, sum.unSupportedExecs, sum.unSupportedExprs, sum.totalCoreSec,
-=======
-        sum.unsupportedSQLTaskDuration, sum.supportedSQLTaskDuration,
-        sum.endDurationEstimated, sum.unSupportedExecs, sum.unSupportedExprs,
->>>>>>> d9b7a52d
         sum.estimatedFrequency)
     }
   }
