/*
 * Copyright (c) 2021-2023, NVIDIA CORPORATION.
 *
 * Licensed under the Apache License, Version 2.0 (the "License");
 * you may not use this file except in compliance with the License.
 * You may obtain a copy of the License at
 *
 *     http://www.apache.org/licenses/LICENSE-2.0
 *
 * Unless required by applicable law or agreed to in writing, software
 * distributed under the License is distributed on an "AS IS" BASIS,
 * WITHOUT WARRANTIES OR CONDITIONS OF ANY KIND, either express or implied.
 * See the License for the specific language governing permissions and
 * limitations under the License.
 */

package com.nvidia.spark.rapids.tool.qualification

import java.io.File
import java.util.concurrent.TimeUnit.NANOSECONDS

import scala.collection.mutable.{ArrayBuffer, ListBuffer}
import scala.io.Source

import com.nvidia.spark.rapids.tool.{EventLogPathProcessor, ToolTestUtils}
import com.nvidia.spark.rapids.tool.qualification.QualOutputWriter.DEFAULT_JOB_FREQUENCY
import org.apache.hadoop.fs.{FileSystem, Path}
import org.scalatest.{BeforeAndAfterEach, FunSuite}

import org.apache.spark.internal.Logging
import org.apache.spark.ml.feature.PCA
import org.apache.spark.ml.linalg.Vectors
import org.apache.spark.scheduler.{SparkListener, SparkListenerStageCompleted, SparkListenerTaskEnd}
import org.apache.spark.sql.{DataFrame, Dataset, SparkSession, TrampolineUtil}
import org.apache.spark.sql.functions.{desc, hex, udf}
import org.apache.spark.sql.rapids.tool.{AppBase, AppFilterImpl, ToolUtils}
import org.apache.spark.sql.rapids.tool.qualification.{QualificationAppInfo, QualificationSummaryInfo, RunningQualificationEventProcessor}
import org.apache.spark.sql.types._

// drop the fields that won't go to DataFrame without encoders
case class TestQualificationSummary(
    appName: String,
    appId: String,
    recommendation: String,
    estimatedGpuSpeedup: Double,
    estimatedGpuDur: Double,
    estimatedGpuTimeSaved: Double,
    sqlDataframeDuration: Long,
    sqlDataframeTaskDuration: Long,
    appDuration: Long,
    gpuOpportunity: Long,
    executorCpuTimePercent: Double,
    failedSQLIds: String,
    readFileFormatAndTypesNotSupported: String,
    writeDataFormat: String,
    complexTypes: String,
    nestedComplexTypes: String,
    potentialProblems: String,
    longestSqlDuration: Long,
    nonSqlTaskDurationAndOverhead: Long,
    unsupportedSQLTaskDuration: Long,
    supportedSQLTaskDuration: Long,
    taskSpeedupFactor: Double,
    endDurationEstimated: Boolean,
    unsupportedExecs: String,
<<<<<<< HEAD
    unsupportedExprs: String,
    estimatedFrequency: Long)
=======
    unsupportedExprs: String)
>>>>>>> 53253344

class QualificationSuite extends FunSuite with BeforeAndAfterEach with Logging {

  private var sparkSession: SparkSession = _

  private val expRoot = ToolTestUtils.getTestResourceFile("QualificationExpectations")
  private val logDir = ToolTestUtils.getTestResourcePath("spark-events-qualification")

  private val csvDetailedFields = Seq(
    ("App Name", StringType),
    ("App ID", StringType),
    ("Recommendation", StringType),
    ("Estimated GPU Speedup", DoubleType),
    ("Estimated GPU Duration", DoubleType),
    ("Estimated GPU Time Saved", DoubleType),
    ("SQL DF Duration", LongType),
    ("SQL Dataframe Task Duration", LongType),
    ("App Duration", LongType),
    ("GPU Opportunity", LongType),
    ("Executor CPU Time Percent", DoubleType),
    ("SQL Ids with Failures", StringType),
    ("Unsupported Read File Formats and Types", StringType),
    ("Unsupported Write Data Format", StringType),
    ("Complex Types", StringType),
    ("Nested Complex Types", StringType),
    ("Potential Problems", StringType),
    ("Longest SQL Duration", LongType),
    ("NONSQL Task Duration Plus Overhead", LongType),
    ("Unsupported Task Duration", LongType),
    ("Supported SQL DF Task Duration", LongType),
    ("Task Speedup Factor", DoubleType),
    ("App Duration Estimated", BooleanType),
    ("Unsupported Execs", StringType),
<<<<<<< HEAD
    ("Unsupported Expressions", StringType),
    ("Estimated Job Frequency (monthly)", LongType))
=======
    ("Unsupported Expressions", StringType))
>>>>>>> 53253344

  private val csvPerSQLFields = Seq(
    ("App Name", StringType),
    ("App ID", StringType),
    ("SQL ID", StringType),
    ("SQL Description", StringType),
    ("SQL DF Duration", LongType),
    ("GPU Opportunity", LongType),
    ("Estimated GPU Duration", DoubleType),
    ("Estimated GPU Speedup", DoubleType),
    ("Estimated GPU Time Saved", DoubleType),
    ("Recommendation", StringType),
    ("Estimated Job Frequency (monthly)", LongType))

  val schema = new StructType(csvDetailedFields.map(f => StructField(f._1, f._2, true)).toArray)
  val perSQLSchema = new StructType(csvPerSQLFields.map(f => StructField(f._1, f._2, true)).toArray)

  def csvDetailedHeader(ind: Int) = csvDetailedFields(ind)._1

  private def createSparkSession(): Unit = {
    sparkSession = SparkSession
      .builder()
      .master("local[*]")
      .appName("Rapids Spark Profiling Tool Unit Tests")
      .getOrCreate()
  }

  override protected def beforeEach(): Unit = {
    TrampolineUtil.cleanupAnyExistingSession()
    createSparkSession()
  }

  def readExpectedFile(expected: File): DataFrame = {
    ToolTestUtils.readExpectationCSV(sparkSession, expected.getPath(),
      Some(schema))
  }

  def readPerSqlFile(expected: File): DataFrame = {
    ToolTestUtils.readExpectationCSV(sparkSession, expected.getPath(),
      Some(perSQLSchema))
  }

  def readPerSqlTextFile(expected: File): Dataset[String] = {
    sparkSession.read.textFile(expected.getPath())
  }

  private def createSummaryForDF(
      appSums: Seq[QualificationSummaryInfo]): Seq[TestQualificationSummary] = {
    appSums.map { appInfoRec =>
      val sum = QualOutputWriter.createFormattedQualSummaryInfo(appInfoRec, ",")
      TestQualificationSummary(sum.appName, sum.appId, sum.recommendation,
        sum.estimatedGpuSpeedup, sum.estimatedGpuDur,
        sum.estimatedGpuTimeSaved, sum.sqlDataframeDuration,
        sum.sqlDataframeTaskDuration, sum.appDuration,
        sum.gpuOpportunity, sum.executorCpuTimePercent, sum.failedSQLIds,
        sum.readFileFormatAndTypesNotSupported, sum.writeDataFormat,
        sum.complexTypes, sum.nestedComplexTypes, sum.potentialProblems, sum.longestSqlDuration,
        sum.nonSqlTaskDurationAndOverhead,
        sum.unsupportedSQLTaskDuration, sum.supportedSQLTaskDuration, sum.taskSpeedupFactor,
<<<<<<< HEAD
        sum.endDurationEstimated, sum.unSupportedExecs, sum.unSupportedExprs,
        sum.estimatedFrequency)
=======
        sum.endDurationEstimated, sum.unSupportedExecs, sum.unSupportedExprs)
>>>>>>> 53253344
    }
  }

  private def runQualificationTest(eventLogs: Array[String], expectFileName: String,
      shouldReturnEmpty: Boolean = false, expectPerSqlFileName: Option[String] = None) = {
    TrampolineUtil.withTempDir { outpath =>
      val resultExpectation = new File(expRoot, expectFileName)
      val outputArgs = Array(
        "--output-directory",
        outpath.getAbsolutePath())

      val allArgs = if (expectPerSqlFileName.isDefined) {
        outputArgs ++ Array("--per-sql")
      } else {
        outputArgs
      }

      val appArgs = new QualificationArgs(allArgs ++ eventLogs)
      val (exit, appSum) = QualificationMain.mainInternal(appArgs)
      assert(exit == 0)
      val spark2 = sparkSession
      import spark2.implicits._
      val summaryDF = createSummaryForDF(appSum).toDF
      val dfQual = sparkSession.createDataFrame(summaryDF.rdd, schema)
      if (shouldReturnEmpty) {
        assert(appSum.head.estimatedInfo.sqlDfDuration == 0.0)
      } else {
        val dfExpect = readExpectedFile(resultExpectation)
        assert(!dfQual.isEmpty)
        ToolTestUtils.compareDataFrames(dfQual, dfExpect)
        if (expectPerSqlFileName.isDefined) {
          val resultExpectation = new File(expRoot, expectPerSqlFileName.get)
          val dfPerSqlExpect = readPerSqlFile(resultExpectation)
          val actualExpectation = s"$outpath/rapids_4_spark_qualification_output/" +
            s"rapids_4_spark_qualification_output_persql.csv"
          val dfPerSqlActual = readPerSqlFile(new File(actualExpectation))
          ToolTestUtils.compareDataFrames(dfPerSqlActual, dfPerSqlExpect)
        }
      }
    }
  }

  test("RunningQualificationEventProcessor per sql") {
    TrampolineUtil.withTempDir { qualOutDir =>
      TrampolineUtil.withTempPath { outParquetFile =>
        TrampolineUtil.withTempPath { outJsonFile =>
          // note don't close the application here so we test running output
          ToolTestUtils.runAndCollect("running per sql") { spark =>
            val sparkConf = spark.sparkContext.getConf
            sparkConf.set("spark.rapids.qualification.output.numSQLQueriesPerFile", "2")
            sparkConf.set("spark.rapids.qualification.output.maxNumFiles", "3")
            sparkConf.set("spark.rapids.qualification.outputDir", qualOutDir.getPath)
            val listener = new RunningQualificationEventProcessor(sparkConf)
            spark.sparkContext.addSparkListener(listener)
            import spark.implicits._
            val testData = Seq((1, 2), (3, 4)).toDF("a", "b")
            testData.write.json(outJsonFile.getCanonicalPath)
            testData.write.parquet(outParquetFile.getCanonicalPath)
            val df = spark.read.parquet(outParquetFile.getCanonicalPath)
            val df2 = spark.read.json(outJsonFile.getCanonicalPath)
            // generate a bunch of SQL queries to test the file rolling, should run
            // 10 sql queries total with above and below
            for (i <- 1 to 7) {
              df.join(df2.select($"a" as "a2"), $"a" === $"a2").count()
            }
            val df3 = df.join(df2.select($"a" as "a2"), $"a" === $"a2")
            df3
          }
          // the code above that runs the Spark query stops the Sparksession
          // so create a new one to read in the csv file
          createSparkSession()
          val outputDir = qualOutDir.getPath + "/"
          val csvOutput0 = outputDir + QualOutputWriter.LOGFILE_NAME + "_persql_0.csv"
          val txtOutput0 = outputDir + QualOutputWriter.LOGFILE_NAME + "_persql_0.log"
          // check that there are 6 files since configured for 3 and have 1 csv and 1 log
          // file each
          val outputDirPath = new Path(outputDir)
          val fs = FileSystem.get(outputDirPath.toUri,
            sparkSession.sparkContext.hadoopConfiguration)
          val allFiles = fs.listStatus(outputDirPath)
          assert(allFiles.size == 6)
          val dfPerSqlActual = readPerSqlFile(new File(csvOutput0))
          assert(dfPerSqlActual.columns.size == 10)
          val rows = dfPerSqlActual.collect()
          assert(rows.size == 2)
          val firstRow = rows(1)
          // , should be replaced with ;
          assert(firstRow(3).toString.contains("at QualificationSuite.scala"))

          // this reads everything into single column
          val dfPerSqlActualTxt = readPerSqlTextFile(new File(txtOutput0))
          assert(dfPerSqlActualTxt.columns.size == 1)
          val rowsTxt = dfPerSqlActualTxt.collect()
          // have to account for headers
          assert(rowsTxt.size == 6)
          val headerRowTxt = rowsTxt(1).toString
          assert(headerRowTxt.contains("Recommendation"))
          val firstValueRow = rowsTxt(3).toString
          assert(firstValueRow.contains("QualificationSuite.scala"))
        }
      }
    }
  }

  test("test order asc") {
    val logFiles = Array(
      s"$logDir/dataset_eventlog",
      s"$logDir/dsAndDf_eventlog.zstd",
      s"$logDir/udf_dataset_eventlog",
      s"$logDir/udf_func_eventlog"
    )
    TrampolineUtil.withTempDir { outpath =>
      val allArgs = Array(
        "--output-directory",
        outpath.getAbsolutePath(),
        "--order",
        "asc")

      val appArgs = new QualificationArgs(allArgs ++ logFiles)
      val (exit, appSum) = QualificationMain.mainInternal(appArgs)
      assert(exit == 0)
      assert(appSum.size == 4)
      assert(appSum.head.appId.equals("local-1622043423018"))

      val filename = s"$outpath/rapids_4_spark_qualification_output/" +
        s"rapids_4_spark_qualification_output.log"
      val inputSource = Source.fromFile(filename)
      try {
        val lines = inputSource.getLines.toArray
        // 4 lines of header and footer
        assert(lines.size == (4 + 4))
        // skip the 3 header lines
        val firstRow = lines(3)
        assert(firstRow.contains("local-1623281204390"))
      } finally {
        inputSource.close()
      }
    }
  }

  test("test order desc") {
    val logFiles = Array(
      s"$logDir/dataset_eventlog",
      s"$logDir/dsAndDf_eventlog.zstd",
      s"$logDir/udf_dataset_eventlog",
      s"$logDir/udf_func_eventlog"
    )
    TrampolineUtil.withTempDir { outpath =>
      val allArgs = Array(
        "--output-directory",
        outpath.getAbsolutePath(),
        "--order",
        "desc",
        "--per-sql")

      val appArgs = new QualificationArgs(allArgs ++ logFiles)
      val (exit, appSum) = QualificationMain.mainInternal(appArgs)
      assert(exit == 0)
      assert(appSum.size == 4)
      assert(appSum.head.appId.equals("local-1622043423018"))

      val filename = s"$outpath/rapids_4_spark_qualification_output/" +
        s"rapids_4_spark_qualification_output.log"
      val inputSource = Source.fromFile(filename)
      try {
        val lines = inputSource.getLines.toArray
        // 4 lines of header and footer
        assert(lines.size == (4 + 4))
        // skip the 3 header lines
        val firstRow = lines(3)
        assert(firstRow.contains("local-1622043423018"))
      } finally {
        inputSource.close()
      }
      val persqlFileName = s"$outpath/rapids_4_spark_qualification_output/" +
        s"rapids_4_spark_qualification_output_persql.log"
      val persqlInputSource = Source.fromFile(persqlFileName)
      try {
        val lines = persqlInputSource.getLines.toArray
        // 4 lines of header and footer
        assert(lines.size == (4 + 17))
        // skip the 3 header lines
        val firstRow = lines(3)
        // this should be app + sqlID
        assert(firstRow.contains("local-1622043423018|     1"))
        assert(firstRow.contains("count at QualificationInfoUtils.scala:94"))
      } finally {
        persqlInputSource.close()
      }
    }
  }

  test("test limit desc") {
    val logFiles = Array(
      s"$logDir/dataset_eventlog",
      s"$logDir/dsAndDf_eventlog.zstd",
      s"$logDir/udf_dataset_eventlog",
      s"$logDir/udf_func_eventlog"
    )
    TrampolineUtil.withTempDir { outpath =>
      val allArgs = Array(
        "--output-directory",
        outpath.getAbsolutePath(),
        "--order",
        "desc",
        "-n",
        "2",
        "--per-sql")

      val appArgs = new QualificationArgs(allArgs ++ logFiles)
      val (exit, _) = QualificationMain.mainInternal(appArgs)
      assert(exit == 0)

      val filename = s"$outpath/rapids_4_spark_qualification_output/" +
        s"rapids_4_spark_qualification_output.log"
      val inputSource = Source.fromFile(filename)
      try {
        val lines = inputSource.getLines
        // 4 lines of header and footer, limit is 2
        assert(lines.size == (4 + 2))
      } finally {
        inputSource.close()
      }
      val persqlFileName = s"$outpath/rapids_4_spark_qualification_output/" +
        s"rapids_4_spark_qualification_output_persql.log"
      val persqlInputSource = Source.fromFile(persqlFileName)
      try {
        val lines = persqlInputSource.getLines
        // 4 lines of header and footer, limit is 2
        assert(lines.size == (4 + 2))
      } finally {
        persqlInputSource.close()
      }
    }
  }

  test("test datasource read format included") {
    val profileLogDir = ToolTestUtils.getTestResourcePath("spark-events-profiling")
    val logFiles = Array(s"$profileLogDir/eventlog_dsv1.zstd")
    TrampolineUtil.withTempDir { outpath =>
      val allArgs = Array(
        "--output-directory",
        outpath.getAbsolutePath(),
        "--report-read-schema")

      val appArgs = new QualificationArgs(allArgs ++ logFiles)
      val (exit, sum) = QualificationMain.mainInternal(appArgs)
      assert(exit == 0)

      val filename = s"$outpath/rapids_4_spark_qualification_output/" +
        s"rapids_4_spark_qualification_output.csv"
      val inputSource = Source.fromFile(filename)
      try {
        val lines = inputSource.getLines.toSeq
        // 1 for header, 1 for values
        assert(lines.size == 2)
        assert(lines.head.contains("Read Schema"))
        assert(lines(1).contains("loan399"))
      } finally {
        inputSource.close()
      }
    }
  }

  test("test skip gpu event logs") {
    val qualLogDir = ToolTestUtils.getTestResourcePath("spark-events-qualification")
    val logFiles = Array(s"$qualLogDir/gpu_eventlog")
    TrampolineUtil.withTempDir { outpath =>
      val allArgs = Array(
        "--output-directory",
        outpath.getAbsolutePath())

      val appArgs = new QualificationArgs(allArgs ++ logFiles)
      val (exit, appSum) = QualificationMain.mainInternal(appArgs)
      assert(exit == 0)
      assert(appSum.size == 0)

      val filename = s"$outpath/rapids_4_spark_qualification_output/" +
        s"rapids_4_spark_qualification_output.csv"
      val inputSource = Source.fromFile(filename)
      try {
        val lines = inputSource.getLines.toSeq
        // 1 for header, Event log not parsed since it is from GPU run.
        assert(lines.size == 1)
      } finally {
        inputSource.close()
      }
    }
  }

  test("skip malformed json eventlog") {
    val profileLogDir = ToolTestUtils.getTestResourcePath("spark-events-profiling")
    val badEventLog = s"$profileLogDir/malformed_json_eventlog.zstd"
    val logFiles = Array(s"$logDir/nds_q86_test", badEventLog)
    runQualificationTest(logFiles, "nds_q86_test_expectation.csv")
  }

  test("spark2 eventlog") {
    val profileLogDir = ToolTestUtils.getTestResourcePath("spark-events-profiling")
    val log = s"$profileLogDir/spark2-eventlog.zstd"
    runQualificationTest(Array(log), "spark2_expectation.csv")
  }

  test("test appName filter") {
    val appName = "Spark shell"
    val appArgs = new QualificationArgs(Array(
      "--application-name",
      appName,
      s"$logDir/rdd_only_eventlog",
      s"$logDir/empty_eventlog",
      s"$logDir/udf_func_eventlog"
    ))

    val (eventLogInfo, _) = EventLogPathProcessor.processAllPaths(
      appArgs.filterCriteria.toOption, appArgs.matchEventLogs.toOption, appArgs.eventlog(),
      sparkSession.sparkContext.hadoopConfiguration)

    val appFilter = new AppFilterImpl(1000, sparkSession.sparkContext.hadoopConfiguration,
      Some(84000), 2)
    val result = appFilter.filterEventLogs(eventLogInfo, appArgs)
    assert(eventLogInfo.length == 3)
    assert(result.length == 2) // 2 out of 3 have "Spark shell" as appName.
  }

  test("test appName filter - Negation") {
    val appName = "~Spark shell"
    val appArgs = new QualificationArgs(Array(
      "--application-name",
      appName,
      s"$logDir/rdd_only_eventlog",
      s"$logDir/empty_eventlog",
      s"$logDir/udf_func_eventlog"
    ))

    val (eventLogInfo, _) = EventLogPathProcessor.processAllPaths(
      appArgs.filterCriteria.toOption, appArgs.matchEventLogs.toOption, appArgs.eventlog(),
      sparkSession.sparkContext.hadoopConfiguration)

    val appFilter = new AppFilterImpl(1000, sparkSession.sparkContext.hadoopConfiguration,
      Some(84000), 2)
    val result = appFilter.filterEventLogs(eventLogInfo, appArgs)
    assert(eventLogInfo.length == 3)
    assert(result.length == 1) // 1 out of 3 does not has "Spark shell" as appName.
  }

  test("test udf event logs") {
    val logFiles = Array(
      s"$logDir/dataset_eventlog",
      s"$logDir/dsAndDf_eventlog.zstd",
      s"$logDir/udf_dataset_eventlog",
      s"$logDir/udf_func_eventlog"
    )
    runQualificationTest(logFiles, "qual_test_simple_expectation.csv",
      expectPerSqlFileName = Some("qual_test_simple_expectation_persql.csv"))
  }

  test("test missing sql end") {
    val logFiles = Array(s"$logDir/join_missing_sql_end")
    runQualificationTest(logFiles, "qual_test_missing_sql_end_expectation.csv")
  }

  test("test eventlog with no jobs") {
    val logFiles = Array(s"$logDir/empty_eventlog")
    runQualificationTest(logFiles, "", shouldReturnEmpty=true)
  }

  test("test eventlog with rdd only jobs") {
    val logFiles = Array(s"$logDir/rdd_only_eventlog")
    runQualificationTest(logFiles, "", shouldReturnEmpty=true)
  }

  test("test truncated log file 1") {
    val logFiles = Array(s"$logDir/truncated_eventlog")
    runQualificationTest(logFiles, "truncated_1_end_expectation.csv")
  }

  test("test nds q86 test") {
    val logFiles = Array(s"$logDir/nds_q86_test")
    runQualificationTest(logFiles, "nds_q86_test_expectation.csv",
      expectPerSqlFileName = Some("nds_q86_test_expectation_persql.csv"))
  }

  // event log rolling creates files under a directory
  test("test event log rolling") {
    val logFiles = Array(s"$logDir/eventlog_v2_local-1623876083964")
    runQualificationTest(logFiles, "directory_test_expectation.csv")
  }

  // these test files were setup to simulator the directory structure
  // when running on Databricks and are not really from there
  test("test db event log rolling") {
    val logFiles = Array(s"$logDir/db_sim_eventlog")
    runQualificationTest(logFiles, "db_sim_test_expectation.csv")
  }

  test("test nds q86 with failure test") {
    val logFiles = Array(s"$logDir/nds_q86_fail_test")
    runQualificationTest(logFiles, "nds_q86_fail_test_expectation.csv",
      expectPerSqlFileName = Some("nds_q86_fail_test_expectation_persql.csv"))
  }

  test("test event log write format") {
    val logFiles = Array(s"$logDir/writeformat_eventlog")
    runQualificationTest(logFiles, "write_format_expectation.csv")
  }

  test("test event log nested types in ReadSchema") {
    val logFiles = Array(s"$logDir/nested_type_eventlog")
    runQualificationTest(logFiles, "nested_type_expectation.csv")
  }

  // this tests parseReadSchema by passing different schemas as strings. Schemas
  // with complex types, complex nested types, decimals and simple types
  test("test different types in ReadSchema") {
    val testSchemas: ArrayBuffer[ArrayBuffer[String]] = ArrayBuffer(
      ArrayBuffer(""),
      ArrayBuffer("firstName:string,lastName:string", "", "address:string"),
      ArrayBuffer("properties:map<string,string>"),
      ArrayBuffer("name:array<string>"),
      ArrayBuffer("name:string,booksInterested:array<struct<name:string,price:decimal(8,2)," +
          "author:string,pages:int>>,authbook:array<map<name:string,author:string>>, " +
          "pages:array<array<struct<name:string,pages:int>>>,name:string,subject:string"),
      ArrayBuffer("name:struct<fn:string,mn:array<string>,ln:string>," +
          "add:struct<cur:struct<st:string,city:string>," +
          "previous:struct<st:map<string,string>,city:string>>," +
          "next:struct<fn:string,ln:string>"),
      ArrayBuffer("name:map<id:int,map<fn:string,ln:string>>, " +
          "address:map<id:int,struct<st:string,city:string>>," +
          "orders:map<id:int,order:array<map<oname:string,oid:int>>>," +
          "status:map<name:string,active:string>")
    )

    var index = 0
    val expectedResult = List(
      ("", ""),
      ("", ""),
      ("map<string;string>", ""),
      ("array<string>", ""),
      ("array<struct<name:string;price:decimal(8;2);author:string;pages:int>>;" +
          "array<map<name:string;author:string>>;array<array<struct<name:string;pages:int>>>",
          "array<struct<name:string;price:decimal(8;2);author:string;pages:int>>;" +
              "array<map<name:string;author:string>>;array<array<struct<name:string;pages:int>>>"),
      ("struct<fn:string;mn:array<string>;ln:string>;" +
          "struct<cur:struct<st:string;city:string>;previous:struct<st:map<string;string>;" +
          "city:string>>;struct<fn:string;ln:string>",
          "struct<fn:string;mn:array<string>;ln:string>;" +
              "struct<cur:struct<st:string;city:string>;previous:struct<st:map<string;string>;" +
              "city:string>>"),
      ("map<id:int;map<fn:string;ln:string>>;map<id:int;struct<st:string;city:string>>;" +
          "map<id:int;order:array<map<oname:string;oid:int>>>;map<name:string;active:string>",
          "map<id:int;map<fn:string;ln:string>>;map<id:int;struct<st:string;city:string>>;" +
              "map<id:int;order:array<map<oname:string;oid:int>>>"))

    val result = testSchemas.map(x => AppBase.parseReadSchemaForNestedTypes(x))
    result.foreach { actualResult =>
      assert(ToolUtils.formatComplexTypes(actualResult._1).equals(expectedResult(index)._1))
      assert(ToolUtils.formatComplexTypes(actualResult._2).equals(expectedResult(index)._2))
      index += 1
    }
  }

  test("test jdbc problematic") {
    val logFiles = Array(s"$logDir/jdbc_eventlog.zstd")
    runQualificationTest(logFiles, "jdbc_expectation.csv")
  }

  private def createDecFile(spark: SparkSession, dir: String): Unit = {
    import spark.implicits._
    val dfGen = Seq("1.32").toDF("value")
      .selectExpr("CAST(value AS DECIMAL(4, 2)) AS value")
    dfGen.write.parquet(dir)
  }

  private def createIntFile(spark:SparkSession, dir:String): Unit = {
    import spark.implicits._
    val t1 = Seq((1, 2), (3, 4), (1, 6)).toDF("a", "b")
    t1.write.parquet(dir)
  }

  test("test generate udf same") {
    TrampolineUtil.withTempDir { outpath =>
      TrampolineUtil.withTempDir { eventLogDir =>
        val tmpParquet = s"$outpath/decparquet"
        createDecFile(sparkSession, tmpParquet)

        val (eventLog, _) = ToolTestUtils.generateEventLog(eventLogDir, "dot") { spark =>
          val plusOne = udf((x: Int) => x + 1)
          import spark.implicits._
          spark.udf.register("plusOne", plusOne)
          val df = spark.read.parquet(tmpParquet)
          val df2 = df.withColumn("mult", $"value" * $"value")
          val df4 = df2.withColumn("udfcol", plusOne($"value"))
          df4
        }

        val allArgs = Array(
          "--output-directory",
          outpath.getAbsolutePath())
        val appArgs = new QualificationArgs(allArgs ++ Array(eventLog))
        val (exit, appSum) = QualificationMain.mainInternal(appArgs)
        assert(exit == 0)
        assert(appSum.size == 1)
        val probApp = appSum.head
        assert(probApp.potentialProblems.contains("UDF"))
        assert(probApp.unsupportedSQLTaskDuration > 0) // only UDF is unsupported in the query.
      }
    }
  }

  test("test sparkML ") {
    TrampolineUtil.withTempDir { outpath =>
      TrampolineUtil.withTempDir { eventLogDir =>
        val tmpParquet = s"$outpath/mlOpsParquet"
        createDecFile(sparkSession, tmpParquet)

        val (eventLog, _) = ToolTestUtils.generateEventLog(eventLogDir, "dot") { spark =>
          val data = Array(
            Vectors.sparse(5, Seq((1, 1.0), (3, 7.0))),
            Vectors.dense(2.0, 0.0, 3.0, 4.0, 5.0),
            Vectors.dense(4.0, 0.0, 0.0, 6.0, 7.0)
          )
          val df = spark.createDataFrame(data.map(Tuple1.apply)).toDF("features")
          val pca = new PCA()
            .setInputCol("features")
            .setOutputCol("pcaFeatures")
            .setK(3)
            .fit(df)
          df
        }

        val allArgs = Array(
          "--output-directory",
          outpath.getAbsolutePath(),
          "--ml-functions",
          "true")
        val appArgs = new QualificationArgs(allArgs ++ Array(eventLog))
        val (exit, appSum) = QualificationMain.mainInternal(appArgs)
        assert(exit == 0)
        assert(appSum.size == 1)
        val mlOpsRes = appSum.head
        assert(mlOpsRes.mlFunctions.nonEmpty)
        assert(mlOpsRes.mlFunctions.get.map(x=> x.stageId).size == 5)
        assert(mlOpsRes.mlFunctions.get.head.mlOps.mkString.contains(
          "org.apache.spark.ml.feature.PCA.fit"))
        assert(mlOpsRes.mlFunctionsStageDurations.get.head.mlFuncName.equals("PCA"))
        // estimated GPU time is for ML function, there are no Spark Dataframe/SQL functions.
        assert(mlOpsRes.estimatedInfo.estimatedGpuTimeSaved > 0)
      }
    }
  }

  test("test xgboost") {
    val logFiles = Array(
      s"$logDir/xgboost_eventlog.zstd"
    )
    TrampolineUtil.withTempDir { outpath =>
      val allArgs = Array(
        "--output-directory",
        outpath.getAbsolutePath(),
        "--ml-functions",
        "true")

      val appArgs = new QualificationArgs(allArgs ++ logFiles)
      val (exit, appSum) = QualificationMain.mainInternal(appArgs)
      assert(exit == 0)
      assert(appSum.size == 1)
      val xgBoostRes = appSum.head
      assert(xgBoostRes.mlFunctions.nonEmpty)
      assert(xgBoostRes.mlFunctionsStageDurations.nonEmpty)
      assert(xgBoostRes.mlFunctions.get.head.mlOps.mkString.contains(
        "ml.dmlc.xgboost4j.scala.spark.XGBoostClassifier.train"))
      assert(xgBoostRes.mlFunctionsStageDurations.get.head.mlFuncName.equals("XGBoost"))
      assert(xgBoostRes.mlFunctionsStageDurations.get.head.duration == 46444)
    }
  }


  test("test with stage reuse") {
    TrampolineUtil.withTempDir { outpath =>
      TrampolineUtil.withTempDir { eventLogDir =>
        val (eventLog, _) = ToolTestUtils.generateEventLog(eventLogDir, "dot") { spark =>
          import spark.implicits._
          val df = spark.sparkContext.makeRDD(1 to 1000, 6).toDF
          val df2 = spark.sparkContext.makeRDD(1 to 1000, 6).toDF
          val j1 = df.select( $"value" as "a")
            .join(df2.select($"value" as "b"), $"a" === $"b").cache()
          j1.count()
          j1.union(j1).count()
          // count above is important thing, here we just make up small df to return
          spark.sparkContext.makeRDD(1 to 2).toDF
        }

        val allArgs = Array(
          "--output-directory",
          outpath.getAbsolutePath())
        val appArgs = new QualificationArgs(allArgs ++ Array(eventLog))
        val (exit, appSum) = QualificationMain.mainInternal(appArgs)
        assert(exit == 0)
        assert(appSum.size == 1)
        // note this would have failed an assert with total task time to small if we
        // didn't dedup stages
      }
    }
  }

  test("test generate udf different sql ops") {
    TrampolineUtil.withTempDir { outpath =>

      TrampolineUtil.withTempDir { eventLogDir =>
        val tmpParquet = s"$outpath/decparquet"
        val grpParquet = s"$outpath/grpParquet"
        createDecFile(sparkSession, tmpParquet)
        createIntFile(sparkSession, grpParquet)

        val (eventLog, _) = ToolTestUtils.generateEventLog(eventLogDir, "dot") { spark =>
          val plusOne = udf((x: Int) => x + 1)
          import spark.implicits._
          spark.udf.register("plusOne", plusOne)
          val df = spark.read.parquet(tmpParquet)
          val df2 = df.withColumn("mult", $"value" * $"value")
          // first run sql op with decimal only
          df2.collect()
          // run a separate sql op using just udf
          spark.sql("SELECT plusOne(5)").collect()
          // Then run another sql op that doesn't use with decimal or udf
          val t2 = spark.read.parquet(grpParquet)
          val res = t2.groupBy("a").max("b").orderBy(desc("a"))
          res
        }

        val allArgs = Array(
          "--output-directory",
          outpath.getAbsolutePath())
        val appArgs = new QualificationArgs(allArgs ++ Array(eventLog))
        val (exit, appSum) = QualificationMain.mainInternal(appArgs)
        assert(exit == 0)
        assert(appSum.size == 1)
        val probApp = appSum.head
        assert(probApp.potentialProblems.contains("UDF"))
        assert(probApp.unsupportedSQLTaskDuration > 0) // only UDF is unsupported in the query.
      }
    }
  }

  test("test clusterTags when redacted") {
    TrampolineUtil.withTempDir { outpath =>
      TrampolineUtil.withTempDir { eventLogDir =>

        val (eventLog, _) = ToolTestUtils.generateEventLog(eventLogDir, "clustertagsRedacted") {
          spark =>
            import spark.implicits._
            spark.conf.set("spark.databricks.clusterUsageTags.clusterAllTags",
              "*********(redacted)")
            spark.conf.set("spark.databricks.clusterUsageTags.clusterId", "0617-131246-dray530")
            spark.conf.set("spark.databricks.clusterUsageTags.clusterName", "job-215-run-34243234")

            val df1 = spark.sparkContext.makeRDD(1 to 1000, 6).toDF
            df1.sample(0.1)
        }
        val expectedClusterId = "0617-131246-dray530"
        val expectedJobId = "215"

        val allArgs = Array(
          "--output-directory",
          outpath.getAbsolutePath())
        val appArgs = new QualificationArgs(allArgs ++ Array(eventLog))
        val (exit, appSum) = QualificationMain.mainInternal(appArgs)
        assert(exit == 0)
        assert(appSum.size == 1)
        val allTags = appSum.flatMap(_.allClusterTagsMap).toMap
        assert(allTags("ClusterId") == expectedClusterId)
        assert(allTags("JobId") == expectedJobId)
        assert(allTags.get("RunName") == None)
      }
    }
  }

  test("test clusterTags configs") {
    TrampolineUtil.withTempDir { outpath =>
      TrampolineUtil.withTempDir { eventLogDir =>

        val (eventLog, _) = ToolTestUtils.generateEventLog(eventLogDir, "clustertags") { spark =>
          import spark.implicits._
          spark.conf.set("spark.databricks.clusterUsageTags.clusterAllTags",
            """[{"key":"Vendor",
              |"value":"Databricks"},{"key":"Creator","value":"abc@company.com"},
              |{"key":"ClusterName","value":"job-215-run-1"},{"key":"ClusterId",
              |"value":"0617-131246-dray530"},{"key":"JobId","value":"215"},
              |{"key":"RunName","value":"test73longer"},{"key":"DatabricksEnvironment",
              |"value":"workerenv-7026851462233806"}]""".stripMargin)

          val df1 = spark.sparkContext.makeRDD(1 to 1000, 6).toDF
          df1.sample(0.1)
        }
        val expectedClusterId = "0617-131246-dray530"
        val expectedJobId = "215"
        val expectedRunName = "test73longer"

        val allArgs = Array(
          "--output-directory",
          outpath.getAbsolutePath())
        val appArgs = new QualificationArgs(allArgs ++ Array(eventLog))
        val (exit, appSum) = QualificationMain.mainInternal(appArgs)
        assert(exit == 0)
        assert(appSum.size == 1)
        val allTags = appSum.flatMap(_.allClusterTagsMap).toMap
        assert(allTags("ClusterId") == expectedClusterId)
        assert(allTags("JobId") == expectedJobId)
        assert(allTags("RunName") == expectedRunName)
      }
    }
  }

  test("test read datasource v1") {
    val profileLogDir = ToolTestUtils.getTestResourcePath("spark-events-profiling")
    val logFiles = Array(s"$profileLogDir/eventlog_dsv1.zstd")
    runQualificationTest(logFiles, "read_dsv1_expectation.csv")
  }

  test("test read datasource v2") {
    val profileLogDir = ToolTestUtils.getTestResourcePath("spark-events-profiling")
    val logFiles = Array(s"$profileLogDir/eventlog_dsv2.zstd")
    runQualificationTest(logFiles, "read_dsv2_expectation.csv")
  }

  test("test dsv1 complex") {
    val logFiles = Array(s"$logDir/complex_dec_eventlog.zstd")
    runQualificationTest(logFiles, "complex_dec_expectation.csv")
  }

  test("test dsv2 nested complex") {
    val logFiles = Array(s"$logDir/eventlog_nested_dsv2")
    runQualificationTest(logFiles, "nested_dsv2_expectation.csv")
  }

  test("sql metric agg") {
    TrampolineUtil.withTempDir { eventLogDir =>
      val listener = new ToolTestListener
      val (eventLog, _) = ToolTestUtils.generateEventLog(eventLogDir, "sqlmetric") { spark =>
        spark.sparkContext.addSparkListener(listener)
        import spark.implicits._
        val testData = Seq((1, 2), (3, 4)).toDF("a", "b")
        spark.sparkContext.setJobDescription("testing, csv delimiter; replacement")
        testData.createOrReplaceTempView("t1")
        testData.createOrReplaceTempView("t2")
        spark.sql("SELECT a, MAX(b) FROM (SELECT t1.a, t2.b " +
          "FROM t1 JOIN t2 ON t1.a = t2.a) AS t " +
          "GROUP BY a ORDER BY a")
      }
      assert(listener.completedStages.length == 5)

      // run the qualification tool
      TrampolineUtil.withTempDir { outpath =>
        val appArgs = new QualificationArgs(Array(
          "--per-sql",
          "--output-directory",
          outpath.getAbsolutePath,
          eventLog))

        val (exit, sumInfo) =
          QualificationMain.mainInternal(appArgs)
        assert(exit == 0)
        // the code above that runs the Spark query stops the Sparksession
        // so create a new one to read in the csv file
        createSparkSession()

        // validate that the SQL description in the csv file escapes commas properly
        val persqlResults = s"$outpath/rapids_4_spark_qualification_output/" +
          s"rapids_4_spark_qualification_output_persql.csv"
        val dfPerSqlActual = readPerSqlFile(new File(persqlResults))
        // the number of columns actually won't be wrong if sql description is malformatted
        // because spark seems to drop extra column so need more checking
        assert(dfPerSqlActual.columns.size == 10)
        val rows = dfPerSqlActual.collect()
        assert(rows.size == 3)
        val firstRow = rows(1)
        // , should be replaced with ;
        assert(firstRow(3) == "testing; csv delimiter; replacement")

        // parse results from listener
        val executorCpuTime = listener.executorCpuTime
        val executorRunTime = listener.completedStages
          .map(_.stageInfo.taskMetrics.executorRunTime).sum

        val listenerCpuTimePercent =
          ToolUtils.calculateDurationPercent(executorCpuTime, executorRunTime)

        // compare metrics from event log with metrics from listener
        assert(sumInfo.head.executorCpuTimePercent === listenerCpuTimePercent)
      }
    }
  }

  test("running qualification print unsupported Execs and Exprs") {
    val qualApp = new RunningQualificationApp()
    ToolTestUtils.runAndCollect("streaming") { spark =>
      val listener = qualApp.getEventListener
      spark.sparkContext.addSparkListener(listener)
      import spark.implicits._
      val df1 = spark.sparkContext.parallelize(List(10, 20, 30, 40)).toDF
      df1.filter(hex($"value") === "A") // hex is not supported in GPU yet.
    }
    //stdout output tests
    val sumOut = qualApp.getSummary()
    val detailedOut = qualApp.getDetailed()
    assert(sumOut.nonEmpty)
    assert(sumOut.startsWith("|") && sumOut.endsWith("|\n"))
    assert(detailedOut.nonEmpty)
    assert(detailedOut.startsWith("|") && detailedOut.endsWith("|\n"))
    val stdOut = sumOut.split("\n")
    val stdOutHeader = stdOut(0).split("\\|")
    val stdOutValues = stdOut(1).split("\\|")
    val stdOutunsupportedExecs = stdOutValues(stdOutValues.length - 3) // index of unsupportedExecs
    val stdOutunsupportedExprs = stdOutValues(stdOutValues.length - 2) // index of unsupportedExprs
    val expectedstdOutExecs = "Scan;Filter;SerializeF..."
    assert(stdOutunsupportedExecs == expectedstdOutExecs)
    // Exec value is Scan;Filter;SerializeFromObject and UNSUPPORTED_EXECS_MAX_SIZE is 25
    val expectedStdOutExecsMaxLength = 25
    // Expr value is hex and length of expr header is 23 (Unsupported Expressions)
    val expectedStdOutExprsMaxLength = 23
    assert(stdOutunsupportedExecs.size == expectedStdOutExecsMaxLength)
    assert(stdOutunsupportedExprs.size == expectedStdOutExprsMaxLength)

    //csv output tests
    val csvSumOut = qualApp.getSummary(",", false)
    val rowsSumOut = csvSumOut.split("\n")
    val headers = rowsSumOut(0).split(",")
    val values = rowsSumOut(1).split(",")
    val expectedExecs = "Scan;Filter;SerializeFromObject" // Unsupported Execs
    val expectedExprs = "hex" //Unsupported Exprs
    val unsupportedExecs = values(values.length - 3) // index of unsupportedExecs
    val unsupportedExprs = values(values.length - 2) // index of unsupportedExprs
    assert(expectedExecs == unsupportedExecs)
    assert(expectedExprs == unsupportedExprs)
  }

  test("running qualification app join") {
    val qualApp = new RunningQualificationApp()
    ToolTestUtils.runAndCollect("streaming") { spark =>
      val listener = qualApp.getEventListener
      spark.sparkContext.addSparkListener(listener)
      import spark.implicits._
      val testData = Seq((1, 2), (3, 4)).toDF("a", "b")
      testData.createOrReplaceTempView("t1")
      testData.createOrReplaceTempView("t2")
      spark.sql("SELECT a, MAX(b) FROM (SELECT t1.a, t2.b " +
        "FROM t1 JOIN t2 ON t1.a = t2.a) AS t " +
        "GROUP BY a ORDER BY a")
    }
    val sumOut = qualApp.getSummary()
    val detailedOut = qualApp.getDetailed()
    assert(sumOut.nonEmpty)
    assert(sumOut.startsWith("|") && sumOut.endsWith("|\n"))
    assert(detailedOut.nonEmpty)
    assert(detailedOut.startsWith("|") && detailedOut.endsWith("|\n"))

    val csvSumOut = qualApp.getSummary(",", false)
    val rowsSumOut = csvSumOut.split("\n")
    assert(rowsSumOut.size == 2)
    val headers = rowsSumOut(0).split(",")
    val values = rowsSumOut(1).split(",")
    val appInfo = qualApp.aggregateStats()
    assert(appInfo.nonEmpty)
    val appNameMaxSize = QualOutputWriter.getAppNameSize(Seq(appInfo.get))
    assert(headers.size ==
      QualOutputWriter.getSummaryHeaderStringsAndSizes(appNameMaxSize, 0).keys.size)
    assert(values.size == headers.size)
    // 3 should be the SQL DF Duration
    assert(headers(3).contains("SQL DF"))
    assert(values(3).toInt > 0)
    val csvDetailedOut = qualApp.getDetailed(",", false)
    val rowsDetailedOut = csvDetailedOut.split("\n")
    assert(rowsDetailedOut.size == 2)
    val headersDetailed = rowsDetailedOut(0).split(",")
    val valuesDetailed = rowsDetailedOut(1).split(",")
    assert(headersDetailed.size == QualOutputWriter
      .getDetailedHeaderStringsAndSizes(Seq(qualApp.aggregateStats.get), false).keys.size)
<<<<<<< HEAD
    // UnsupportedeExecs, UnsupportedExprs, and Estimated Job Frequency are present in the file
    // but not present in csvDetailedFields definition
    assert(headersDetailed.size - 3 == csvDetailedFields.size)
    // UnsupportedExprs is empty, but Estimated Job Frequency forces the value to exist
    assert(valuesDetailed.size - 3 == csvDetailedFields.size)
=======
    assert(headersDetailed.size == csvDetailedFields.size)
    assert(valuesDetailed.size == csvDetailedFields.size)
>>>>>>> 53253344
    // check all headers exists
    for (ind <- 0 until csvDetailedFields.size) {
      assert(csvDetailedHeader(ind).equals(headersDetailed(ind)))
    }
    // check for estimated frequency column
    val estimatedFrequencyIndex = 25
    assert(headersDetailed(estimatedFrequencyIndex).equals("Estimated Job Frequency (monthly)"))
    assert(valuesDetailed(estimatedFrequencyIndex).toLong == DEFAULT_JOB_FREQUENCY)

    // check that recommendation field is relevant to GPU Speed-up
    // Note that range-check does not apply for NOT-APPLICABLE
    val estimatedFieldsIndStart = 2
    assert(valuesDetailed(estimatedFieldsIndStart + 1).toDouble >= 1.0)
    if (!valuesDetailed(estimatedFieldsIndStart).equals(QualificationAppInfo.NOT_APPLICABLE)) {
      if (valuesDetailed(estimatedFieldsIndStart + 1).toDouble >=
        QualificationAppInfo.LOWER_BOUND_STRONGLY_RECOMMENDED) {
        assert(
          valuesDetailed(estimatedFieldsIndStart).equals(QualificationAppInfo.STRONGLY_RECOMMENDED))
      } else if (valuesDetailed(estimatedFieldsIndStart + 1).toDouble >=
        QualificationAppInfo.LOWER_BOUND_RECOMMENDED) {
        assert(valuesDetailed(estimatedFieldsIndStart).equals(QualificationAppInfo.RECOMMENDED))
      } else {
        assert(valuesDetailed(estimatedFieldsIndStart).equals(QualificationAppInfo.NOT_RECOMMENDED))
      }
    }

    // check numeric fields skipping "Estimated Speed-up" on purpose
    for (ind <- estimatedFieldsIndStart + 2  until csvDetailedFields.size) {
      if (csvDetailedFields(ind)._1.equals(DoubleType)
        || csvDetailedFields(ind)._1.equals(LongType)) {
        val numValue = valuesDetailed(ind).toDouble
        if (headersDetailed(ind).equals(csvDetailedHeader(19))) {
          // unsupported task duration can be 0
          assert(numValue >= 0)
        } else if (headersDetailed(ind).equals(csvDetailedHeader(10))) {
          // cpu percentage 0-100
          assert(numValue >= 0.0 && numValue <= 100.0)
        } else if (headersDetailed(ind).equals(csvDetailedHeader(6)) ||
          headersDetailed(ind).equals(csvDetailedHeader(9))) {
          // "SQL DF Duration" and "GPU Opportunity" cannot be larger than App Duration
          assert(numValue >= 0 && numValue <= valuesDetailed(8).toDouble)
        } else {
          assert(valuesDetailed(ind).toDouble > 0)
        }
      }
    }
  }

  test("running qualification app files with per sql") {
    TrampolineUtil.withTempPath { outParquetFile =>
      TrampolineUtil.withTempPath { outJsonFile =>

        val qualApp = new RunningQualificationApp()
        ToolTestUtils.runAndCollect("streaming") { spark =>
          val listener = qualApp.getEventListener
          spark.sparkContext.addSparkListener(listener)
          import spark.implicits._
          val testData = Seq((1, 2), (3, 4)).toDF("a", "b")
          testData.write.json(outJsonFile.getCanonicalPath)
          testData.write.parquet(outParquetFile.getCanonicalPath)
          val df = spark.read.parquet(outParquetFile.getCanonicalPath)
          val df2 = spark.read.json(outJsonFile.getCanonicalPath)
          df.join(df2.select($"a" as "a2"), $"a" === $"a2")
        }
        // just basic testing that line exists and has right separator
        val csvHeader = qualApp.getPerSqlCSVHeader
        assert(csvHeader.contains("App Name,App ID,SQL ID,SQL Description,SQL DF Duration," +
          "GPU Opportunity,Estimated GPU Duration,Estimated GPU Speedup," +
          "Estimated GPU Time Saved,Recommendation"))
        val txtHeader = qualApp.getPerSqlTextHeader
        assert(txtHeader.contains("|                              App Name|             App ID|" +
          "SQL ID" +
          "|                                                                                     " +
          "SQL Description|" +
          "SQL DF Duration|GPU Opportunity|Estimated GPU Duration|" +
          "Estimated GPU Speedup|Estimated GPU Time Saved|      Recommendation|"))
        val randHeader = qualApp.getPerSqlHeader(";", true, 20)
        assert(randHeader.contains(";                              App Name;             App ID" +
          ";SQL ID;     SQL Description;SQL DF Duration;GPU Opportunity;Estimated GPU Duration;" +
          "Estimated GPU Speedup;Estimated GPU Time Saved;      Recommendation;"))
        val allSQLIds = qualApp.getAvailableSqlIDs
        val numSQLIds = allSQLIds.size
        assert(numSQLIds > 0)
        val sqlIdToLookup = allSQLIds.head
        val (csvOut, txtOut) = qualApp.getPerSqlTextAndCSVSummary(sqlIdToLookup)
        assert(csvOut.contains("Profiling Tool Unit Tests") && csvOut.contains(","),
          s"CSV output was: $csvOut")
        assert(txtOut.contains("Profiling Tool Unit Tests") && txtOut.contains("|"),
          s"TXT output was: $txtOut")
        val sqlOut = qualApp.getPerSQLSummary(sqlIdToLookup, ":", true, 5)
        assert(sqlOut.contains("Tool Unit Tests:"), s"SQL output was: $sqlOut")

        // test different delimiter
        val sumOut = qualApp.getSummary(":", false)
        val rowsSumOut = sumOut.split("\n")
        assert(rowsSumOut.size == 2)
        val headers = rowsSumOut(0).split(":")
        val values = rowsSumOut(1).split(":")
        val appInfo = qualApp.aggregateStats()
        assert(appInfo.nonEmpty)
        assert(headers.size ==
          QualOutputWriter.getSummaryHeaderStringsAndSizes(30, 30).keys.size)
        assert(values.size == headers.size)
        // 3 should be the SQL DF Duration
        assert(headers(3).contains("SQL DF"))
        assert(values(3).toInt > 0)
        val detailedOut = qualApp.getDetailed(":", prettyPrint = false, reportReadSchema = true)
        val rowsDetailedOut = detailedOut.split("\n")
        assert(rowsDetailedOut.size == 2)
        val headersDetailed = rowsDetailedOut(0).split(":")
        val valuesDetailed = rowsDetailedOut(1).split(":")
        // Check Read Schema contains json and parquet
        val readSchemaIndex = headersDetailed.length - 1
        assert(headersDetailed(readSchemaIndex).contains("Read Schema"))
        assert(valuesDetailed(readSchemaIndex).contains("json") &&
            valuesDetailed(readSchemaIndex).contains("parquet"))
        qualApp.cleanupSQL(sqlIdToLookup)
        assert(qualApp.getAvailableSqlIDs.size == numSQLIds - 1)
      }
    }
  }

  test("test potential problems timestamp") {
    TrampolineUtil.withTempDir { eventLogDir =>
      val (eventLog, _) = ToolTestUtils.generateEventLog(eventLogDir, "timezone") { spark =>
        import spark.implicits._
        val testData = Seq((1, 1662519019), (2, 1662519020)).toDF("id", "timestamp")
        spark.sparkContext.setJobDescription("timestamp functions as potential problems")
        testData.createOrReplaceTempView("t1")
        spark.sql("SELECT id, hour(current_timestamp()), second(to_timestamp(timestamp)) FROM t1")
      }

      // run the qualification tool
      TrampolineUtil.withTempDir { outpath =>
        val appArgs = new QualificationArgs(Array(
          "--output-directory",
          outpath.getAbsolutePath,
          eventLog))

        val (exit, sumInfo) =
          QualificationMain.mainInternal(appArgs)
        assert(exit == 0)
  
        // the code above that runs the Spark query stops the Sparksession
        // so create a new one to read in the csv file
        createSparkSession()

        // validate that the SQL description in the csv file escapes commas properly
        val outputResults = s"$outpath/rapids_4_spark_qualification_output/" +
          s"rapids_4_spark_qualification_output.csv"
        val outputActual = readExpectedFile(new File(outputResults))
        assert(outputActual.collect().size == 1)
        assert(outputActual.select("Potential Problems").first.getString(0) == 
          "TIMEZONE to_timestamp():TIMEZONE hour():TIMEZONE current_timestamp():TIMEZONE second()")
      }
    }
  }

  test("test different values for platform argument") {
    TrampolineUtil.withTempDir { eventLogDir =>
      val (eventLog, _) = ToolTestUtils.generateEventLog(eventLogDir, "timezone") { spark =>
        import spark.implicits._
        val testData = Seq((1, 1662519019), (2, 1662519020)).toDF("id", "timestamp")
        spark.sparkContext.setJobDescription("timestamp functions as potential problems")
        testData.createOrReplaceTempView("t1")
        spark.sql("SELECT id, hour(current_timestamp()), second(to_timestamp(timestamp)) FROM t1")
      }

      // run the qualification tool for onprem
      TrampolineUtil.withTempDir { outpath =>
        val appArgs = new QualificationArgs(Array(
          "--output-directory",
          outpath.getAbsolutePath,
          "--platform",
          "onprem",
          eventLog))

        val (exit, sumInfo) =
          QualificationMain.mainInternal(appArgs)
        assert(exit == 0)
  
        // the code above that runs the Spark query stops the Sparksession
        // so create a new one to read in the csv file
        createSparkSession()

        // validate that the SQL description in the csv file escapes commas properly
        val outputResults = s"$outpath/rapids_4_spark_qualification_output/" +
          s"rapids_4_spark_qualification_output.csv"
        val outputActual = readExpectedFile(new File(outputResults))
        assert(outputActual.collect().size == 1)
      }

      // run the qualification tool for emr
      TrampolineUtil.withTempDir { outpath =>
        val appArgs = new QualificationArgs(Array(
          "--output-directory",
          outpath.getAbsolutePath,
          "--platform",
          "emr",
          eventLog))

        val (exit, sumInfo) =
          QualificationMain.mainInternal(appArgs)
        assert(exit == 0)
  
        // the code above that runs the Spark query stops the Sparksession
        // so create a new one to read in the csv file
        createSparkSession()

        // validate that the SQL description in the csv file escapes commas properly
        val outputResults = s"$outpath/rapids_4_spark_qualification_output/" +
          s"rapids_4_spark_qualification_output.csv"
        val outputActual = readExpectedFile(new File(outputResults))
        assert(outputActual.collect().size == 1)
      }

      // run the qualification tool for dataproc
      TrampolineUtil.withTempDir { outpath =>
        val appArgs = new QualificationArgs(Array(
          "--output-directory",
          outpath.getAbsolutePath,
          "--platform",
          "dataproc",
          eventLog))

        val (exit, sumInfo) =
          QualificationMain.mainInternal(appArgs)
        assert(exit == 0)
  
        // the code above that runs the Spark query stops the Sparksession
        // so create a new one to read in the csv file
        createSparkSession()

        // validate that the SQL description in the csv file escapes commas properly
        val outputResults = s"$outpath/rapids_4_spark_qualification_output/" +
          s"rapids_4_spark_qualification_output.csv"
        val outputActual = readExpectedFile(new File(outputResults))
        assert(outputActual.collect().size == 1)
      }

      // run the qualification tool for databricks-aws
      TrampolineUtil.withTempDir { outpath =>
        val appArgs = new QualificationArgs(Array(
          "--output-directory",
          outpath.getAbsolutePath,
          "--platform",
          "databricks-aws",
          eventLog))

        val (exit, sumInfo) =
          QualificationMain.mainInternal(appArgs)
        assert(exit == 0)

        // the code above that runs the Spark query stops the Sparksession
        // so create a new one to read in the csv file
        createSparkSession()

        // validate that the SQL description in the csv file escapes commas properly
        val outputResults = s"$outpath/rapids_4_spark_qualification_output/" +
          s"rapids_4_spark_qualification_output.csv"
        val outputActual = readExpectedFile(new File(outputResults))
        assert(outputActual.collect().size == 1)
      }

      // run the qualification tool for databricks-azure
      TrampolineUtil.withTempDir { outpath =>
        val appArgs = new QualificationArgs(Array(
          "--output-directory",
          outpath.getAbsolutePath,
          "--platform",
          "databricks-azure",
          eventLog))

        val (exit, sumInfo) =
          QualificationMain.mainInternal(appArgs)
        assert(exit == 0)

        // the code above that runs the Spark query stops the Sparksession
        // so create a new one to read in the csv file
        createSparkSession()

        // validate that the SQL description in the csv file escapes commas properly
        val outputResults = s"$outpath/rapids_4_spark_qualification_output/" +
          s"rapids_4_spark_qualification_output.csv"
        val outputActual = readExpectedFile(new File(outputResults))
        assert(outputActual.collect().size == 1)
      }
    }
  }

  test("test frequency of repeated job") {
    val qualLogDir = ToolTestUtils.getTestResourcePath("spark-events-qualification/frequency-eventlog-set")
    val logFiles = Array(s"$qualLogDir/empty_eventlog",  s"$qualLogDir/empty_eventlog2")
    runQualificationTest(logFiles, "multi_run_freq_test_expectation.csv")
  }
}

class ToolTestListener extends SparkListener {
  val completedStages = new ListBuffer[SparkListenerStageCompleted]()
  var executorCpuTime = 0L

  override def onTaskEnd(taskEnd: SparkListenerTaskEnd): Unit = {
    executorCpuTime += NANOSECONDS.toMillis(taskEnd.taskMetrics.executorCpuTime)
  }

  override def onStageCompleted(stageCompleted: SparkListenerStageCompleted): Unit = {
    completedStages.append(stageCompleted)
  }
}<|MERGE_RESOLUTION|>--- conflicted
+++ resolved
@@ -63,12 +63,8 @@
     taskSpeedupFactor: Double,
     endDurationEstimated: Boolean,
     unsupportedExecs: String,
-<<<<<<< HEAD
     unsupportedExprs: String,
     estimatedFrequency: Long)
-=======
-    unsupportedExprs: String)
->>>>>>> 53253344
 
 class QualificationSuite extends FunSuite with BeforeAndAfterEach with Logging {
 
@@ -102,12 +98,8 @@
     ("Task Speedup Factor", DoubleType),
     ("App Duration Estimated", BooleanType),
     ("Unsupported Execs", StringType),
-<<<<<<< HEAD
     ("Unsupported Expressions", StringType),
     ("Estimated Job Frequency (monthly)", LongType))
-=======
-    ("Unsupported Expressions", StringType))
->>>>>>> 53253344
 
   private val csvPerSQLFields = Seq(
     ("App Name", StringType),
@@ -167,12 +159,8 @@
         sum.complexTypes, sum.nestedComplexTypes, sum.potentialProblems, sum.longestSqlDuration,
         sum.nonSqlTaskDurationAndOverhead,
         sum.unsupportedSQLTaskDuration, sum.supportedSQLTaskDuration, sum.taskSpeedupFactor,
-<<<<<<< HEAD
         sum.endDurationEstimated, sum.unSupportedExecs, sum.unSupportedExprs,
         sum.estimatedFrequency)
-=======
-        sum.endDurationEstimated, sum.unSupportedExecs, sum.unSupportedExprs)
->>>>>>> 53253344
     }
   }
 
@@ -1050,16 +1038,8 @@
     val valuesDetailed = rowsDetailedOut(1).split(",")
     assert(headersDetailed.size == QualOutputWriter
       .getDetailedHeaderStringsAndSizes(Seq(qualApp.aggregateStats.get), false).keys.size)
-<<<<<<< HEAD
-    // UnsupportedeExecs, UnsupportedExprs, and Estimated Job Frequency are present in the file
-    // but not present in csvDetailedFields definition
-    assert(headersDetailed.size - 3 == csvDetailedFields.size)
-    // UnsupportedExprs is empty, but Estimated Job Frequency forces the value to exist
-    assert(valuesDetailed.size - 3 == csvDetailedFields.size)
-=======
     assert(headersDetailed.size == csvDetailedFields.size)
     assert(valuesDetailed.size == csvDetailedFields.size)
->>>>>>> 53253344
     // check all headers exists
     for (ind <- 0 until csvDetailedFields.size) {
       assert(csvDetailedHeader(ind).equals(headersDetailed(ind)))
