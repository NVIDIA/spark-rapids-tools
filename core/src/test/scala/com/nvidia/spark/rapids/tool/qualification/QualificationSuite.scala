--- conflicted
+++ resolved
@@ -114,27 +114,8 @@
 
   def csvDetailedHeader(ind: Int) = csvDetailedFields(ind)._1
 
-<<<<<<< HEAD
-  private def createSparkSession(): Unit = {
-    sparkSession = SparkSession
-      .builder()
-      .master("local[*]")
-      .appName("Rapids Spark Profiling Tool Unit Tests")
-      .getOrCreate()
-  }
-
-  override protected def beforeEach(): Unit = {
-    TrampolineUtil.cleanupAnyExistingSession()
-    createSparkSession()
-  }
-
   def readExpectedFile(expected: File, escape: String = "\\"): DataFrame = {
     ToolTestUtils.readExpectationCSV(sparkSession, expected.getPath(), Some(schema), escape)
-=======
-  def readExpectedFile(expected: File): DataFrame = {
-    ToolTestUtils.readExpectationCSV(sparkSession, expected.getPath(),
-      Some(schema))
->>>>>>> 1f241669
   }
 
   def readPerSqlFile(expected: File, escape: String = "\\"): DataFrame = {
