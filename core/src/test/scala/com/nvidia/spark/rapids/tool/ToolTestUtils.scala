/*
 * Copyright (c) 2021-2025, NVIDIA CORPORATION.
 *
 * Licensed under the Apache License, Version 2.0 (the "License");
 * you may not use this file except in compliance with the License.
 * You may obtain a copy of the License at
 *
 *     http://www.apache.org/licenses/LICENSE-2.0
 *
 * Unless required by applicable law or agreed to in writing, software
 * distributed under the License is distributed on an "AS IS" BASIS,
 * WITHOUT WARRANTIES OR CONDITIONS OF ANY KIND, either express or implied.
 * See the License for the specific language governing permissions and
 * limitations under the License.
 */

package com.nvidia.spark.rapids.tool

import java.io.{File, FilenameFilter, FileNotFoundException}

import com.fasterxml.jackson.databind.ObjectMapper
import com.fasterxml.jackson.module.scala.DefaultScalaModule
import com.nvidia.spark.rapids.tool.profiling.ProfileArgs
import com.nvidia.spark.rapids.tool.qualification.QualOutputWriter
import com.nvidia.spark.rapids.tool.tuning.{GpuWorkerProps, TargetClusterProps, WorkerInfo}
import org.apache.hadoop.fs.Path
import org.yaml.snakeyaml.{DumperOptions, Yaml}
import scala.collection.mutable.ArrayBuffer

import org.apache.spark.internal.Logging
import org.apache.spark.sql.{DataFrame, SparkSession, TrampolineUtil}
import org.apache.spark.sql.functions.{col, lit}
import org.apache.spark.sql.rapids.tool.ClusterSummary
import org.apache.spark.sql.rapids.tool.profiling.ApplicationInfo
import org.apache.spark.sql.rapids.tool.util.RapidsToolsConfUtil
import org.apache.spark.sql.types._

object ToolTestUtils extends Logging {

  // Scheme fields for Status Report file
  private val csvStatusFields = Seq(
    (QualOutputWriter.STATUS_REPORT_PATH_STR, StringType),
    (QualOutputWriter.STATUS_REPORT_STATUS_STR, StringType),
    (QualOutputWriter.STATUS_REPORT_APP_ID, StringType),
    (QualOutputWriter.STATUS_REPORT_DESC_STR, StringType))

  val statusReportSchema =
    new StructType(csvStatusFields.map(f => StructField(f._1, f._2)).toArray)

  def getTestResourceFile(file: String): File = {
    new File(getClass.getClassLoader.getResource(file).getFile)
  }

  def getTestResourcePath(file: String): String = {
    getTestResourceFile(file).getCanonicalPath
  }

  def runAndCollect(appName: String)
    (fun: SparkSession => DataFrame): String = {

    // we need to close any existing sessions to ensure that we can
    // create a session with a new event log dir
    TrampolineUtil.cleanupAnyExistingSession()

    lazy val spark = SparkSession
      .builder()
      .master("local[*]")
      .appName(appName)
      .getOrCreate()

    // execute the query and generate events
    val df = fun(spark)
    df.collect()

    val appId = spark.sparkContext.applicationId

    // close the event log
    spark.close()
    appId
  }

  def generateEventLog(eventLogDir: File, appName: String,
      confs: Option[Map[String, String]] = None,
      enableHive: Boolean = false)
    (fun: SparkSession => DataFrame): (String, String) = {

    // we need to close any existing sessions to ensure that we can
    // create a session with a new event log dir
    TrampolineUtil.cleanupAnyExistingSession()

    lazy val sparkBuilder = SparkSession
      .builder()
      .master("local[*]")
      .appName(appName)
      .config("spark.eventLog.enabled", "true")
      .config("spark.eventLog.dir", eventLogDir.getAbsolutePath)
    if (enableHive) {
      sparkBuilder.enableHiveSupport()
    }
    confs.foreach(_.foreach {case (k, v) => sparkBuilder.config(k, v)})
    lazy val spark = sparkBuilder.getOrCreate()

    // execute the query and generate events
    val df = fun(spark)
    df.collect()

    val appId = spark.sparkContext.applicationId

    // close the event log
    spark.close()

    // find the event log
    val files = listFilesMatching(eventLogDir, !_.startsWith("."))
    if (files.length != 1) {
      throw new FileNotFoundException(s"Could not find event log in ${eventLogDir.getAbsolutePath}")
    }
    (files.head.getAbsolutePath, appId)
  }

  def listFilesMatching(dir: File, matcher: String => Boolean): Array[File] = {
    dir.listFiles(new FilenameFilter {
      override def accept(file: File, s: String): Boolean = matcher(s)
    })
  }

  def compareDataFrames(df: DataFrame, expectedDf: DataFrame): Unit = {
    val diffCount = df.except(expectedDf).union(expectedDf.except(df)).count
    if (diffCount != 0) {
      logWarning("Diff expected vs actual:")
      expectedDf.show(1000, truncate = false)
      df.show(1000, truncate = false)
    }
    assert(diffCount == 0)
  }

  def readExpectationCSV(sparkSession: SparkSession, path: String,
      schema: Option[StructType] = None, escape: String = "\\"): DataFrame = {
    // make sure to change null value so empty strings don't show up as nulls
    if (schema.isDefined) {
      sparkSession.read.option("header", "true").option("nullValue", "-").option("escape", escape)
        .schema(schema.get).csv(path)
    } else {
      sparkSession.read.option("header", "true").option("nullValue", "-").option("escape", escape)
        .csv(path)
    }
  }

  def processProfileApps(logs: Array[String],
      sparkSession: SparkSession): ArrayBuffer[ApplicationInfo] = {
    val apps: ArrayBuffer[ApplicationInfo] = ArrayBuffer[ApplicationInfo]()
    val appArgs = new ProfileArgs(logs)
    var index: Int = 1
    val platform = PlatformFactory.createInstance(appArgs.platform())
    for (path <- appArgs.eventlog()) {
      val eventLogInfo = EventLogPathProcessor
        .getEventLogInfo(path, RapidsToolsConfUtil.newHadoopConf())
      assert(eventLogInfo.nonEmpty, s"event log not parsed as expected $path")
      apps += new ApplicationInfo(RapidsToolsConfUtil.newHadoopConf(),
        eventLogInfo.head._1, platform)
      index += 1
    }
    apps
  }

  /**
   * Performs an expected status report dataframe to validate the counts
   * of different status categories (SUCCESS, FAILURE, UNKNOWN, SKIPPED).
   */
  def compareStatusReport(sparkSession: SparkSession, expStatusReportCount: StatusReportCounts,
      filePath: String): Unit = {
    val csvFile = new File(filePath)

    // If the status report file does not exist, all applications are expected to be failures.
    if(!csvFile.exists()) {
      assert(expStatusReportCount.success == 0 &&
        expStatusReportCount.unknown == 0 &&
        expStatusReportCount.failure > 0)
    } else {
      val expectedStatusDf = readExpectationCSV(sparkSession, filePath, Some(statusReportSchema))

      // Function to count the occurrences of a specific status in the DataFrame
      def countStatus(status: String): Long =
        expectedStatusDf.filter(col("STATUS") === lit(status)).count()

      val actualStatusReportCount = StatusReportCounts(
        countStatus("SUCCESS"),
        countStatus("FAILURE"),
        countStatus("SKIPPED"),
        countStatus("UNKNOWN"))
      assert(actualStatusReportCount == expStatusReportCount,
        s"Expected status report counts: $expStatusReportCount, " +
          s"but got: $actualStatusReportCount")
    }
  }

  /**
<<<<<<< HEAD
=======
   * Load a JSON file containing an array of ClusterSummary objects.
   * @param path The path to the JSON file.
   * @return An array of ClusterSummary objects.
   */
  def loadClusterSummaryFromJson(path: String): Array[ClusterSummary] = {
    val mapper = new ObjectMapper().registerModule(DefaultScalaModule)
    mapper.readValue(new File(path), classOf[Array[ClusterSummary]])
  }

  /**
   * Load a JSON file containing ClusterSummary objects.
   * @param path The path to the JSON file.
   * @return ClusterSummary object.
   */
  def loadSingleClusterSummaryFromJson(jsonFile: File): ClusterSummary = {
    val mapper = new ObjectMapper().registerModule(DefaultScalaModule)
    mapper.readValue(jsonFile, classOf[ClusterSummary])
  }

  def buildTargetClusterInfo(
      instanceType: String,
      gpuCount: Option[Int] = None,
      gpuMemory: Option[String] = None,
      gpuDevice: Option[String] = None): TargetClusterProps = {
    val gpuWorkerProps = new GpuWorkerProps(
      gpuMemory.getOrElse(""), gpuCount.getOrElse(0), gpuDevice.getOrElse(""))
    val workerProps = new WorkerInfo(instanceType, gpuWorkerProps)
    new TargetClusterProps(workerProps)
  }

  def buildTargetClusterInfoAsString(
      instanceType: String,
      gpuCount: Option[Int] = None,
      gpuMemory: Option[String] = None,
      gpuDevice: Option[String] = None): String = {
    val targetCluster = buildTargetClusterInfo(instanceType, gpuCount, gpuMemory, gpuDevice)
    // set the options to convert the object into formatted yaml content
    val options = new DumperOptions()
    options.setIndent(2)
    options.setPrettyFlow(true)
    options.setDefaultFlowStyle(DumperOptions.FlowStyle.BLOCK)
    val yaml = new Yaml(options)
    val rawString = yaml.dump(targetCluster)
    // Skip the first line as it contains "the name of the class"
    rawString.split("\n").drop(1).mkString("\n")
  }

  def createTargetClusterInfoFile(
      outputDirectory: String,
      instanceType: String,
      gpuCount: Option[Int] = None,
      gpuMemory: Option[String] = None,
      gpuDevice: Option[String] = None): Path = {
    val fileWriter = new ToolTextFileWriter(outputDirectory, "targetClusterInfo.yaml",
      "Target Cluster Info")
    try {
      val targetClusterInfoString =
        buildTargetClusterInfoAsString(instanceType, gpuCount, gpuMemory, gpuDevice)
      fileWriter.write(targetClusterInfoString)
      fileWriter.getFileOutputPath
    } finally {
      fileWriter.close()
    }
  }

  /**
>>>>>>> 05c96822
   * Given a directory, find all files recursively in the directory with the given file name.
   * Example usage is to crate a list of all output files in a directory.
   * @param dir The directory root
   * @param fileName the file name to be loaded
   * @return a list of files with the given file name
   */
  def findFilesRecursively(dir: File, fileName: String): Seq[File] = {
    val files = Option(dir.listFiles).getOrElse(Array.empty[File])
    val matchedFiles = files.filter(f => f.isFile && f.getName == fileName)
    val subDirs = files.filter(_.isDirectory).flatMap(d => findFilesRecursively(d, fileName))
    matchedFiles ++ subDirs
  }
}

/**
 * Case class representing the counts of different status categories in a status report.
 */
case class StatusReportCounts(success: Long, failure: Long, skipped: Long, unknown: Long)<|MERGE_RESOLUTION|>--- conflicted
+++ resolved
@@ -194,8 +194,6 @@
   }
 
   /**
-<<<<<<< HEAD
-=======
    * Load a JSON file containing an array of ClusterSummary objects.
    * @param path The path to the JSON file.
    * @return An array of ClusterSummary objects.
@@ -262,7 +260,6 @@
   }
 
   /**
->>>>>>> 05c96822
    * Given a directory, find all files recursively in the directory with the given file name.
    * Example usage is to crate a list of all output files in a directory.
    * @param dir The directory root
