/*
 * Copyright (c) 2021-2025, NVIDIA CORPORATION.
 *
 * Licensed under the Apache License, Version 2.0 (the "License");
 * you may not use this file except in compliance with the License.
 * You may obtain a copy of the License at
 *
 *     http://www.apache.org/licenses/LICENSE-2.0
 *
 * Unless required by applicable law or agreed to in writing, software
 * distributed under the License is distributed on an "AS IS" BASIS,
 * WITHOUT WARRANTIES OR CONDITIONS OF ANY KIND, either express or implied.
 * See the License for the specific language governing permissions and
 * limitations under the License.
 */

package com.nvidia.spark.rapids.tool

import java.io.{File, FilenameFilter, FileNotFoundException}

import com.fasterxml.jackson.databind.ObjectMapper
import com.fasterxml.jackson.module.scala.DefaultScalaModule
import com.nvidia.spark.rapids.tool.profiling.ProfileArgs
import com.nvidia.spark.rapids.tool.qualification.QualOutputWriter
import com.nvidia.spark.rapids.tool.tuning.{ClusterProperties, GpuWorkerProps, SparkProperties, TargetClusterProps, WorkerInfo}
import org.apache.hadoop.fs.Path
import org.yaml.snakeyaml.{DumperOptions, Yaml}
import scala.collection.mutable.ArrayBuffer

import org.apache.spark.internal.Logging
import org.apache.spark.sql.{DataFrame, SparkSession, TrampolineUtil}
import org.apache.spark.sql.functions.{col, lit}
import org.apache.spark.sql.rapids.tool.ClusterSummary
import org.apache.spark.sql.rapids.tool.profiling.ApplicationInfo
import org.apache.spark.sql.rapids.tool.util.RapidsToolsConfUtil
import org.apache.spark.sql.types._

object ToolTestUtils extends Logging {

  // Scheme fields for Status Report file
  private val csvStatusFields = Seq(
    (QualOutputWriter.STATUS_REPORT_PATH_STR, StringType),
    (QualOutputWriter.STATUS_REPORT_STATUS_STR, StringType),
    (QualOutputWriter.STATUS_REPORT_APP_ID, StringType),
    (QualOutputWriter.STATUS_REPORT_DESC_STR, StringType))

  val statusReportSchema =
    new StructType(csvStatusFields.map(f => StructField(f._1, f._2)).toArray)

  def getTestResourceFile(file: String): File = {
    new File(getClass.getClassLoader.getResource(file).getFile)
  }

  def getTestResourcePath(file: String): String = {
    getTestResourceFile(file).getCanonicalPath
  }

  def runAndCollect(appName: String)
    (fun: SparkSession => DataFrame): String = {

    // we need to close any existing sessions to ensure that we can
    // create a session with a new event log dir
    TrampolineUtil.cleanupAnyExistingSession()

    lazy val spark = SparkSession
      .builder()
      .master("local[*]")
      .appName(appName)
      .getOrCreate()

    // execute the query and generate events
    val df = fun(spark)
    df.collect()

    val appId = spark.sparkContext.applicationId

    // close the event log
    spark.close()
    appId
  }

  def generateEventLog(eventLogDir: File, appName: String,
      confs: Option[Map[String, String]] = None,
      enableHive: Boolean = false)
    (fun: SparkSession => DataFrame): (String, String) = {

    // we need to close any existing sessions to ensure that we can
    // create a session with a new event log dir
    TrampolineUtil.cleanupAnyExistingSession()

    lazy val sparkBuilder = SparkSession
      .builder()
      .master("local[*]")
      .appName(appName)
      .config("spark.eventLog.enabled", "true")
      .config("spark.eventLog.dir", eventLogDir.getAbsolutePath)
    if (enableHive) {
      sparkBuilder.enableHiveSupport()
    }
    confs.foreach(_.foreach {case (k, v) => sparkBuilder.config(k, v)})
    lazy val spark = sparkBuilder.getOrCreate()

    // execute the query and generate events
    val df = fun(spark)
    df.collect()

    val appId = spark.sparkContext.applicationId

    // close the event log
    spark.close()

    // find the event log
    val files = listFilesMatching(eventLogDir, !_.startsWith("."))
    if (files.length != 1) {
      throw new FileNotFoundException(s"Could not find event log in ${eventLogDir.getAbsolutePath}")
    }
    (files.head.getAbsolutePath, appId)
  }

  def listFilesMatching(dir: File, matcher: String => Boolean): Array[File] = {
    dir.listFiles(new FilenameFilter {
      override def accept(file: File, s: String): Boolean = matcher(s)
    })
  }

  def compareDataFrames(df: DataFrame, expectedDf: DataFrame): Unit = {
    val diffCount = df.except(expectedDf).union(expectedDf.except(df)).count
    if (diffCount != 0) {
      logWarning("Diff expected vs actual:")
      expectedDf.show(1000, truncate = false)
      df.show(1000, truncate = false)
    }
    assert(diffCount == 0)
  }

  def readExpectationCSV(sparkSession: SparkSession, path: String,
      schema: Option[StructType] = None, escape: String = "\\"): DataFrame = {
    // make sure to change null value so empty strings don't show up as nulls
    if (schema.isDefined) {
      sparkSession.read.option("header", "true").option("nullValue", "-").option("escape", escape)
        .schema(schema.get).csv(path)
    } else {
      sparkSession.read.option("header", "true").option("nullValue", "-").option("escape", escape)
        .csv(path)
    }
  }

  def processProfileApps(logs: Array[String],
      sparkSession: SparkSession): ArrayBuffer[ApplicationInfo] = {
    val apps: ArrayBuffer[ApplicationInfo] = ArrayBuffer[ApplicationInfo]()
    val appArgs = new ProfileArgs(logs)
    val enableDiagnosticViews = appArgs.enableDiagnosticViews()
    var index: Int = 1
    val platform = PlatformFactory.createInstance(appArgs.platform())
    for (path <- appArgs.eventlog()) {
      val eventLogInfo = EventLogPathProcessor
        .getEventLogInfo(path, RapidsToolsConfUtil.newHadoopConf())
      assert(eventLogInfo.nonEmpty, s"event log not parsed as expected $path")
      apps += new ApplicationInfo(RapidsToolsConfUtil.newHadoopConf(),
        eventLogInfo.head._1, platform, enableDiagnosticViews)
      index += 1
    }
    apps
  }

  /**
   * Performs an expected status report dataframe to validate the counts
   * of different status categories (SUCCESS, FAILURE, UNKNOWN, SKIPPED).
   */
  def compareStatusReport(sparkSession: SparkSession, expStatusReportCount: StatusReportCounts,
      filePath: String): Unit = {
    val csvFile = new File(filePath)

    // If the status report file does not exist, all applications are expected to be failures.
    if(!csvFile.exists()) {
      assert(expStatusReportCount.success == 0 &&
        expStatusReportCount.unknown == 0 &&
        expStatusReportCount.failure > 0)
    } else {
      val expectedStatusDf = readExpectationCSV(sparkSession, filePath, Some(statusReportSchema))

      // Function to count the occurrences of a specific status in the DataFrame
      def countStatus(status: String): Long =
        expectedStatusDf.filter(col("STATUS") === lit(status)).count()

      val actualStatusReportCount = StatusReportCounts(
        countStatus("SUCCESS"),
        countStatus("FAILURE"),
        countStatus("SKIPPED"),
        countStatus("UNKNOWN"))
      assert(actualStatusReportCount == expStatusReportCount,
        s"Expected status report counts: $expStatusReportCount, " +
          s"but got: $actualStatusReportCount")
    }
  }

  /**
   * Load a JSON file containing an array of ClusterSummary objects.
   * @param path The path to the JSON file.
   * @return An array of ClusterSummary objects.
   */
  def loadClusterSummaryFromJson(path: String): Array[ClusterSummary] = {
    val mapper = new ObjectMapper().registerModule(DefaultScalaModule)
    mapper.readValue(new File(path), classOf[Array[ClusterSummary]])
  }

  /**
   * Load a JSON file containing ClusterSummary objects.
   * @param path The path to the JSON file.
   * @return ClusterSummary object.
   */
  def loadSingleClusterSummaryFromJson(jsonFile: File): ClusterSummary = {
    val mapper = new ObjectMapper().registerModule(DefaultScalaModule)
    mapper.readValue(jsonFile, classOf[ClusterSummary])
  }

  def buildTargetClusterInfo(
      instanceType: Option[String] = None,
      cpuCores: Option[Int] = None,
      memoryGB: Option[Long] = None,
      gpuCount: Option[Int] = None,
      gpuMemory: Option[String] = None,
      gpuDevice: Option[String] = None,
      enforcedSparkProperties: Map[String, String] = Map.empty,
      aliasSparkProperties: Map[String, String] = Map.empty): TargetClusterProps = {
    import scala.collection.JavaConverters._
    val gpuWorkerProps = new GpuWorkerProps(
      gpuMemory.getOrElse(""), gpuCount.getOrElse(0), gpuDevice.getOrElse(""))
   val workerProps = new WorkerInfo(instanceType.getOrElse(""), cpuCores.getOrElse(0),
      memoryGB.getOrElse(0L), gpuWorkerProps)
    val sparkProps = new SparkProperties()
    sparkProps.getEnforced.putAll(enforcedSparkProperties.asJava)
    sparkProps.getAlias.putAll(aliasSparkProperties.asJava)
    new TargetClusterProps(workerProps, sparkProps)
  }

  def buildTargetClusterInfoAsString(
      instanceType: Option[String] = None,
      cpuCores: Option[Int] = None,
      memoryGB: Option[Long] = None,
      gpuCount: Option[Int] = None,
      gpuMemory: Option[String] = None,
      gpuDevice: Option[String] = None,
      enforcedSparkProperties: Map[String, String] = Map.empty,
      aliasSparkProperties: Map[String, String] = Map.empty): String = {
    val targetCluster = buildTargetClusterInfo(instanceType, cpuCores, memoryGB,
      gpuCount, gpuMemory, gpuDevice, enforcedSparkProperties, aliasSparkProperties)
    // set the options to convert the object into formatted yaml content
    val options = new DumperOptions()
    options.setIndent(2)
    options.setPrettyFlow(true)
    options.setDefaultFlowStyle(DumperOptions.FlowStyle.BLOCK)
    val yaml = new Yaml(options)
    val rawString = yaml.dump(targetCluster)
    // Skip the first line as it contains "the name of the class"
    rawString.split("\n").drop(1).mkString("\n")
  }

  def createTargetClusterInfoFile(
       outputDirectory: String,
       instanceType: Option[String] = None,
       cpuCores: Option[Int] = None,
       memoryGB: Option[Long] = None,
       gpuCount: Option[Int] = None,
       gpuMemory: Option[String] = None,
       gpuDevice: Option[String] = None,
       enforcedSparkProperties: Map[String, String] = Map.empty,
       aliasSparkProperties: Map[String, String] = Map.empty): Path = {
    val fileWriter = new ToolTextFileWriter(outputDirectory, "targetClusterInfo.yaml",
      "Target Cluster Info")
    try {
      val targetClusterInfoString = buildTargetClusterInfoAsString(instanceType, cpuCores,
        memoryGB, gpuCount, gpuMemory, gpuDevice, enforcedSparkProperties, aliasSparkProperties)
      fileWriter.write(targetClusterInfoString)
      fileWriter.getFileOutputPath
    } finally {
      fileWriter.close()
    }
  }

<<<<<<< HEAD
  def buildClusterProperties(): ClusterProperties = {
    new ClusterProperties()
=======
  /**
   * Given a directory, find all files recursively in the directory with the given file name.
   * Example usage is to crate a list of all output files in a directory.
   * @param dir The directory root
   * @param fileName the file name to be loaded
   * @return a list of files with the given file name
   */
  def findFilesRecursively(dir: File, fileName: String): Seq[File] = {
    val files = Option(dir.listFiles).getOrElse(Array.empty[File])
    val matchedFiles = files.filter(f => f.isFile && f.getName == fileName)
    val subDirs = files.filter(_.isDirectory).flatMap(d => findFilesRecursively(d, fileName))
    matchedFiles ++ subDirs
>>>>>>> 375ed989
  }
}

/**
 * Case class representing the counts of different status categories in a status report.
 */
case class StatusReportCounts(success: Long, failure: Long, skipped: Long, unknown: Long)<|MERGE_RESOLUTION|>--- conflicted
+++ resolved
@@ -22,7 +22,7 @@
 import com.fasterxml.jackson.module.scala.DefaultScalaModule
 import com.nvidia.spark.rapids.tool.profiling.ProfileArgs
 import com.nvidia.spark.rapids.tool.qualification.QualOutputWriter
-import com.nvidia.spark.rapids.tool.tuning.{ClusterProperties, GpuWorkerProps, SparkProperties, TargetClusterProps, WorkerInfo}
+import com.nvidia.spark.rapids.tool.tuning.{GpuWorkerProps, SparkProperties, TargetClusterProps, WorkerInfo}
 import org.apache.hadoop.fs.Path
 import org.yaml.snakeyaml.{DumperOptions, Yaml}
 import scala.collection.mutable.ArrayBuffer
@@ -277,11 +277,7 @@
       fileWriter.close()
     }
   }
-
-<<<<<<< HEAD
-  def buildClusterProperties(): ClusterProperties = {
-    new ClusterProperties()
-=======
+  
   /**
    * Given a directory, find all files recursively in the directory with the given file name.
    * Example usage is to crate a list of all output files in a directory.
@@ -294,7 +290,6 @@
     val matchedFiles = files.filter(f => f.isFile && f.getName == fileName)
     val subDirs = files.filter(_.isDirectory).flatMap(d => findFilesRecursively(d, fileName))
     matchedFiles ++ subDirs
->>>>>>> 375ed989
   }
 }
 
