--- conflicted
+++ resolved
@@ -22,11 +22,7 @@
 import com.fasterxml.jackson.module.scala.DefaultScalaModule
 import com.nvidia.spark.rapids.tool.profiling.ProfileArgs
 import com.nvidia.spark.rapids.tool.qualification.QualOutputWriter
-<<<<<<< HEAD
-import com.nvidia.spark.rapids.tool.tuning.{GpuWorkerProps, SparkProperties, TargetClusterProps, TuningEntryDefinition, WorkerInfo}
-=======
-import com.nvidia.spark.rapids.tool.tuning.{DriverInfo, GpuWorkerProps, SparkProperties, TargetClusterProps, WorkerInfo}
->>>>>>> 95b85c2c
+import com.nvidia.spark.rapids.tool.tuning.{DriverInfo, GpuWorkerProps, SparkProperties, TargetClusterProps, TuningEntryDefinition, WorkerInfo}
 import org.apache.hadoop.fs.Path
 import org.yaml.snakeyaml.{DumperOptions, Yaml}
 import scala.collection.mutable.ArrayBuffer
@@ -216,15 +212,11 @@
       gpuCount: Option[Int] = None,
       gpuMemory: Option[String] = None,
       gpuDevice: Option[String] = None,
-<<<<<<< HEAD
       enforcedSparkProperties: Map[String, String] = Map.empty,
       tuningDefinitions: java.util.List[TuningEntryDefinition] =
         new java.util.ArrayList[TuningEntryDefinition]()):
-  TargetClusterProps = {
-=======
-      enforcedSparkProperties: Map[String, String] = Map.empty): TargetClusterProps = {
+    TargetClusterProps = {
     val driverProps = new DriverInfo(driverNodeInstanceType.getOrElse(""))
->>>>>>> 95b85c2c
     import scala.collection.JavaConverters._
     val gpuWorkerProps = new GpuWorkerProps(
       gpuMemory.getOrElse(""), gpuCount.getOrElse(0), gpuDevice.getOrElse(""))
@@ -232,12 +224,8 @@
       memoryGB.getOrElse(0L), gpuWorkerProps)
     val sparkProps = new SparkProperties()
     sparkProps.getEnforced.putAll(enforcedSparkProperties.asJava)
-<<<<<<< HEAD
     sparkProps.setTuningDefinitions(tuningDefinitions)
-    new TargetClusterProps(workerProps, sparkProps)
-=======
     new TargetClusterProps(driverProps, workerProps, sparkProps)
->>>>>>> 95b85c2c
   }
 
   def buildTargetClusterInfoAsString(
