--- conflicted
+++ resolved
@@ -112,11 +112,7 @@
 The Qualification tool require the Spark 3.x jars to be able to run but do not need an Apache Spark run time.
 If you do not already have Spark 3.x installed, you can download the Spark distribution to
 any machine and include the jars in the classpath.
-<<<<<<< HEAD
-- Download the jar file from [Maven repository](https://repo1.maven.org/maven2/com/nvidia/rapids-4-spark-tools_2.12/23.02.0/)
-=======
 - Download the latest jar from [Maven repository](https://repo1.maven.org/maven2/com/nvidia/rapids-4-spark-tools_2.12/)
->>>>>>> 59fc8b1f
 - [Download Apache Spark 3.x](http://spark.apache.org/downloads.html) - Spark 3.1.1 for Apache Hadoop is recommended
 
 ### Step 2 Run the Qualification tool
@@ -447,11 +443,7 @@
 - Java 8 or above, Spark 3.0.1+
 
 ### Download the tools jar
-<<<<<<< HEAD
-- Download the jar file from [Maven repository](https://repo1.maven.org/maven2/com/nvidia/rapids-4-spark-tools_2.12/23.02.0/)
-=======
 - Download the latest jar from [Maven repository](https://repo1.maven.org/maven2/com/nvidia/rapids-4-spark-tools_2.12/)
->>>>>>> 59fc8b1f
 
 ### Modify your application code to call the api's
 
@@ -527,70 +519,6 @@
 $SPARK_HOME/bin/spark-shell --jars rapids-4-spark-tools_2.12-<version>.jar
 ```
 
-<<<<<<< HEAD
-## Running using a Spark Listener
-
-We provide a Spark Listener that can be installed at application start that will produce output
-for each SQL queries in the running application and indicate if that query is a good fit to try
-with the Rapids Accelerator for Spark.
-
-### Prerequisites
-- Java 8 or above, Spark 3.0.1+
-
-### Download the tools jar
-- Download the jar file from [Maven repository](https://repo1.maven.org/maven2/com/nvidia/rapids-4-spark-tools_2.12/23.02.0/)
-
-### Configuration
-
-Add the RunningQualificationEventProcess to the spark listeners configuration:
-`spark.extraListeners=org.apache.spark.sql.rapids.tool.qualification.RunningQualificationEventProcessor`
-
-The user should specify the output directory if they want the output to go to separate
-files, otherwise it will go to the Spark driver log. If the output directory is specified, it outputs
-two different files, one csv and one pretty printed log file. The output directory can be a local directory
-or point to a distributed file system or blobstore like S3.
- - `spark.rapids.qualification.outputDir`
-
-By default, this will output results for 10 SQL queries per file and will
-keep 100 files. This behavior is because many blob stores don't show files until
-they are fully written so you wouldn't be able to see the results for a running
-application until it finishes the number of SQL queries per file. This behavior
-can be configured with the following configs.
- - `spark.rapids.qualification.output.numSQLQueriesPerFile` - default 10
- - `spark.rapids.qualification.output.maxNumFiles` - default 100
-
-### Run the Spark application
-
-Run the application and include the tools jar, `spark.extraListeners` config and optionally the other
-configs to control the tools behavior.
-
-For example:
-
-```bash
-SPARK_HOME/bin/spark-shell \
---jars rapids-4-spark-tools_2.12-<version>.jar \
---conf spark.extraListeners=org.apache.spark.sql.rapids.tool.qualification.RunningQualificationEventProcessor \
---conf spark.rapids.qualification.outputDir=/tmp/qualPerSqlOutput \
---conf spark.rapids.qualification.output.numSQLQueriesPerFile=5 \
---conf spark.rapids.qualification.output.maxNumFiles=10
-```
-
-After running some SQL queries you can look in the output directory and see files like:
-
-```
-rapids_4_spark_qualification_output_persql_0.csv
-rapids_4_spark_qualification_output_persql_0.log
-rapids_4_spark_qualification_output_persql_1.csv
-rapids_4_spark_qualification_output_persql_1.log
-rapids_4_spark_qualification_output_persql_2.csv
-rapids_4_spark_qualification_output_persql_2.log
-```
-
-See the [Understanding the Qualification tool output](#understanding-the-qualification-tool-output)
-section on the file contents details.
-
-=======
->>>>>>> 59fc8b1f
 ## Understanding the Qualification tool output
 
 For each processed Spark application, the Qualification tool generates two main fields to help quantify the expected
