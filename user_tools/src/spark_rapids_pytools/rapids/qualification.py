--- conflicted
+++ resolved
@@ -468,7 +468,7 @@
         unsupported_ops_perc_col_name = self.ctxt.get_value('local', 'output', 'unsupportedOperators',
                                                             'percentResultColumnName')
         # recalculate unsupported operators stage duration percent
-        subset_data[unsupported_ops_perc_col_name] =\
+        subset_data[unsupported_ops_perc_col_name] = \
             subset_data[unsupported_ops_col_name] * 100.0 / subset_data['App Duration']
 
         return subset_data, notes
@@ -738,12 +738,10 @@
         if all_apps.empty:
             # No need to run saving estimator or process the data frames.
             return QualificationSummary(comments=self.__generate_mc_types_conversion_report())
-<<<<<<< HEAD
-        self.__write_cluster_recommendation_report(output_files_info['clusterShapeRecommendation']['path'])
-=======
 
         output_files_info = JSONPropertiesContainer(output_files_raw, file_load=False)
->>>>>>> 4f592ceb
+        self.__write_cluster_recommendation_report(output_files_info.get_value('intermediateOutput', 'files',
+                                                                               'clusterShapeRecommendation', 'path'))
         unsupported_ops_obj = UnsupportedOpsStageDuration(self.ctxt.get_value('local', 'output',
                                                                               'unsupportedOperators'))
         # Calculate unsupported operators stage duration before grouping
