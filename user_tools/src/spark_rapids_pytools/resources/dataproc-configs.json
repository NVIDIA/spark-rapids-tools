{
  "dependencies": {
    "deployMode": {
      "LOCAL": [
        {
          "name": "Apache Spark",
          "uri": "https://archive.apache.org/dist/spark/spark-3.3.3/spark-3.3.3-bin-hadoop3.tgz",
          "type": "archive",
          "relativePath": "jars/*",
          "sha512": "ebf79c7861f3120d5ed9465fdd8d5302a734ff30713a0454b714bbded7ab9f218b3108dc46a5de4cc2102c86e7be53908f84d2c7a19e59bc75880766eeefeef9",
          "size": 299426263
        },
        {
          "name": "GCS Connector Hadoop3",
          "uri": "https://repo1.maven.org/maven2/com/google/cloud/bigdataoss/gcs-connector/hadoop3-2.2.17/gcs-connector-hadoop3-2.2.17-shaded.jar",
          "type": "jar",
          "md5": "41aea3add826dfbf3384a2c638148709",
          "sha1": "06438f562692ff8fae5e8555eba2b9f95cb74f66",
          "size": 38413466
        }
      ]
    }
  },
  "environment": {
    "//description": "Define the metadata related to the system, prerequisites, and configurations",
    "envParams": ["credentialFile", "deployMode"],
    "//initialConfigList": "represents the list of the configurations that need to be loaded first",
    "initialConfigList": ["credentialFile"],
    "//loadedConfigProps": "list of properties read by the configParser",
    "loadedConfigProps": ["region", "zone", "project"],
    "cliConfig": {
      "envVariables": [
        {
          "envVariableKey": "GOOGLE_APPLICATION_CREDENTIALS",
          "confProperty": "credentialFile",
          "defaultValue": "~/.config/gcloud/application_default_credentials.json"
        },
        {
          "envVariableKey": "CLOUDSDK_DATAPROC_REGION",
          "confProperty": "region"
        },
        {
          "envVariableKey": "CLOUDSDK_COMPUTE_REGION",
          "confProperty": "region"
        },
        {
          "envVariableKey": "CLOUDSDK_COMPUTE_ZONE",
          "confProperty": "zone"
        },
        {
          "envVariableKey": "CLOUDSDK_CORE_PROJECT",
          "confProperty": "project"
        }
      ],
      "confProperties": {
        "//lookupList_description": "Define the list of properties needed for the run to be successful",
        "propertiesMap": [
          {
            "confProperty": "region",
            "section": "dataproc",
            "propKey": "region"
          },
          {
            "confProperty": "region",
            "section": "compute",
            "propKey": "region"
          },
          {
            "confProperty": "zone",
            "section": "compute",
            "propKey": "zone"
          },
          {
            "confProperty": "project",
            "section": "core",
            "propKey": "project"
          }
        ],
        "credentialsMap": []
      }
    },
    "cmdRunnerProperties": {
      "systemPrerequisites": ["gcloud", "gsutil"],
      "//description": "define the properties passed to the CMD runner to be set as env-vars",
      "inheritedProps": ["region", "zone", "project", "credentialFile"],
      "cliPiggyBackEnvVars": {
        "//description": "Holds information about the variables that will be attached to the command runner",
        "definedVars": []
      },
      "cliPiggyBackArgs": {
        "//description": "Holds information about list of arguments that's appended to some SDK commands",
        "definedArgs": [
          {
            "argLabel": "dataprocOutFormat",
            "//sdkCommand_description": "The sdk command that's related to that argument",
            "sdkCommand": "gcloud",
            "argKey": "format",
            "argValue": "json"
          }
        ]
      },
      "rapidsJobs": {
        "LOCAL": {
          "definedVars": [
            {
              "varLabel": "googleAppCredentials",
              "confProperty": "credentialFile",
              "varKey": "GOOGLE_APPLICATION_CREDENTIALS"
            }
          ]
        }
      }
    }
  },
  "pricing": {
    "catalog": {
      "onlineResources": [
        {
          "resourceKey": "gcloud-catalog",
          "onlineURL": "https://cloudpricingcalculator.appspot.com/static/data/pricelist.json",
          "//localFile": "the name of the file after downloading",
          "localFile": "gcloud-catalog.json",
          "backupArchive": {
            "//description-1": "In case the file is stuck, we use this archive as a backup.",
            "//description-2": "It is stored in the resources",
            "archiveName": "gcloud-catalog.tgz"
          }
        }
      ],
      "components": {
        "ssd": {
          "unitSizeFactor": 0.513698630136986
        }
      }
    }
  },
  "gpuConfigs": {
    "user-tools": {
      "gpuPerMachine": {
        "criteria": {
          "numCores": [
            {
              "title": "smallSize",
              "lowerBound": 1,
              "upperBound": 16,
              "gpuCount": 1
            },
            {
              "title": "largeSize",
              "lowerBound": 16,
              "upperBound": 1024,
              "gpuCount": 2
            }
          ]
        }
      },
      "supportedGpuInstances": {
        "t4": {
          "GpuHWInfo": {
            "fullName": "nvidia-tesla-t4"
          },
          "instanceList": {
            "n1-standard": {
              "//description": "N1 standard machine types have 3.75 GB of system memory per vCPU",
              "software": {},
              "SysInfo": {
                "localSsd": 2,
                "storageInterface": "scsi"
              },
              "seriesInfo": [{
                "//description": "describe the sys info based on",
                "name": "n1-standard-(\\d+)",
                "vCPUs": [1, 2, 4, 8, 16, 32, 64, 96],
                "memPerCPU": 3840
              }]
            },
            "n1-highmem": {
              "//description": "N1 high-memory machine types have 6.5 GB of system memory per vCPU.",
              "software": {},
              "SysInfo": {
                "localSsd": 2,
                "storageInterface": "scsi"
              },
              "seriesInfo": [{
                "//description": "describe the sys info based on",
                "name": "n1-highmem-(\\d+)",
                "vCPUs": [2, 4, 8, 16, 32, 64, 96],
                "memPerCPU": 6656
              }]
            },
            "n1-highcpu": {
              "//description": "N1 high-cpu machine types have 0.9 GB of system memory per vCPU",
              "software": {},
              "SysInfo": {
                "localSsd": 2,
                "storageInterface": "scsi"
              },
              "seriesInfo": [{
                "//description": "describe the sys info based on",
                "name": "n1-highcpu-(\\d+)",
                "vCPUs": [2, 4, 8, 16, 32, 64, 96],
                "memPerCPU": 921.6
              }]
            }
          }
        },
        "l4": {
          "GpuHWInfo": {
            "fullName": "nvidia-l4"
          },
          "instanceList": {
            "g2-standard": {
              "//description": "G2 standard machine types have 4 GB of system memory per vCPU",
              "software": {},
              "SysInfo": {
                "storageInterface": "nvme"
              },
              "seriesInfo": [
                {
                  "vCPUs": [4, 8, 12, 16, 32],
                  "memPerCPU": 4096,
                  "numGpu": 1,
                  "localSsd": 1
                },
                {
                  "vCPUs": [24],
                  "memPerCPU": 4096,
                  "numGpu": 2,
                  "localSsd": 2
                },
                {
                  "vCPUs": [48],
                  "memPerCPU": 4096,
                  "numGpu": 4,
                  "localSsd": 4
                },
                {
                  "vCPUs": [96],
                  "memPerCPU": 4096,
                  "numGpu": 8,
                  "localSsd": 8
                }
              ]
            }
          }
        }
      }
    }
  },
  "wrapperReporting": {
    "qualification": {
      "sections": [
        {
<<<<<<< HEAD
          "sectionID": "initializationScript",
          "requiresBoolFlag": "enableSavingsCalculations",
          "sectionName": "Initialization Scripts",
          "content": {
            "header": [
              "To launch a GPU-accelerated cluster with RAPIDS Accelerator for Apache Spark, add the",
              "  following to your cluster creation script:"
            ]
          }
        },
        {
=======
>>>>>>> 87304a57
          "sectionID": "gpuClusterCreationScript",
          "requiresBoolFlag": "enableSavingsCalculations",
          "sectionName": "Initialization Scripts",
          "content": {
            "header": [
              "To create a GPU cluster, run the following script:",
              ""
            ]
          }
        },
        {
          "sectionID": "gpuBootstrapRecommendedConfigs",
          "requiresBoolFlag": "DISABLED",
          "sectionName": "Recommended Spark configurations for running on GPUs",
          "content": {
            "header": [
              "",
              "For the new GPU-accelerated cluster with RAPIDS Accelerator for Apache Spark,",
              "  it is recommended to set the following Spark configurations:",
              ""
            ]
          }
        },
        {
          "sectionID": "runUserToolsBootstrap",
          "requiresBoolFlag": "DISABLED",
          "sectionName": "Regenerating recommended configurations for an existing GPU-Cluster",
          "content": {
            "header": [
              "",
              "To generate the recommended configurations on an existing GPU-Cluster,",
              "  re-run the Bootstrap tool to provide optimized RAPIDS Accelerator",
              "  for Apache Spark configs based on GPU cluster shape.",
              "  Notes:",
              "    - Overriding the Apache Spark default configurations on the cluster",
              "      requires SSH access.",
              "    - If SSH access is unavailable, you can still dump the recommended",
              "      configurations by enabling the `dry_run` flag.",
              ""
            ]
          }
        }
      ]
    }
  },
  "clusterInference": {
    "defaultCpuInstances": {
      "driver": "n1-standard-16",
      "executor": {
        "n1-standard": {"vCPUs": [1, 2, 4, 8, 16, 32, 64, 96]}
      }
    }
  },
  "clusterSpecs": {
    "minWorkerNodes": 2,
    "gpuScaleFactor": 0.80
  }
}<|MERGE_RESOLUTION|>--- conflicted
+++ resolved
@@ -251,20 +251,6 @@
     "qualification": {
       "sections": [
         {
-<<<<<<< HEAD
-          "sectionID": "initializationScript",
-          "requiresBoolFlag": "enableSavingsCalculations",
-          "sectionName": "Initialization Scripts",
-          "content": {
-            "header": [
-              "To launch a GPU-accelerated cluster with RAPIDS Accelerator for Apache Spark, add the",
-              "  following to your cluster creation script:"
-            ]
-          }
-        },
-        {
-=======
->>>>>>> 87304a57
           "sectionID": "gpuClusterCreationScript",
           "requiresBoolFlag": "enableSavingsCalculations",
           "sectionName": "Initialization Scripts",
