--- conflicted
+++ resolved
@@ -16,13 +16,8 @@
 
 from spark_rapids_pytools.build import get_version, get_runtime_buildver
 
-<<<<<<< HEAD
-VERSION = '24.08.1'
+VERSION = '24.08.2'
 # defines the default runtime build version for the user tools environment
 RUNTIME_BUILDVER = '350'
 __version__ = get_version(VERSION)
-__runtime_buildver__ = get_runtime_buildver()
-=======
-VERSION = '24.08.2'
-__version__ = get_version(VERSION)
->>>>>>> 8a634909
+__runtime_buildver__ = get_runtime_buildver()