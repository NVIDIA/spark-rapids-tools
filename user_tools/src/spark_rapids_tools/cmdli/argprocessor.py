--- conflicted
+++ resolved
@@ -655,17 +655,6 @@
         if self.p_args['toolArgs']['driverlog'] is None:
             super().define_rejected_missing_eventlogs()
 
-<<<<<<< HEAD
-    def define_detection_cases(self) -> None:
-        super().define_detection_cases()
-        # append the case when the autotuner input
-        self.detected['Define Platform based on Eventlogs prefix']['cases'].extend([
-            [ArgValueCase.UNDEFINED, ArgValueCase.VALUE_C, ArgValueCase.VALUE_A],
-            [ArgValueCase.UNDEFINED, ArgValueCase.VALUE_C, ArgValueCase.VALUE_B]
-        ])
-
-=======
->>>>>>> 4d7e171a
     @model_validator(mode='after')
     def validate_arg_cases(self) -> 'ProfileUserArgModel':
         # shortcircuit to fail early
