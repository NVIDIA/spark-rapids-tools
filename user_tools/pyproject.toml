[build-system]
requires = ["setuptools"]
build-backend = "setuptools.build_meta"

[project]
name = "spark-rapids-user-tools"
authors = [
  { name="Raza Jafri", email="raza.jafri@gmail.com" },
  { name="Ahmed Hussein", email="a@ahussein.me" },
]
description = "A simple wrapper process around cloud service providers to run tools for the RAPIDS Accelerator for Apache Spark."
readme = "README.md"
requires-python = ">=3.8"
classifiers = [
    "Programming Language :: Python :: 3",
    "License :: OSI Approved :: Apache Software License",
    "Operating System :: OS Independent",
]
<<<<<<< HEAD
dependencies = ["fire==0.4.0", "pandas==1.4.3", "pyYAML==6.0", "tabulate==0.8.10", "importlib-resources", "packaging"]
=======
dependencies = [
    "fire==0.4.0",
    "pandas==1.4.3",
    "pyYAML==6.0",
    "tabulate==0.8.10",
    "importlib-resources==5.10.2",
    "requests==2.28.2",
    "packaging==23.0"
]
>>>>>>> 949b6673
dynamic=["entry-points", "version"]
[tool.setuptools.dynamic]
version = {attr = "spark_rapids_pytools.__version__"}<|MERGE_RESOLUTION|>--- conflicted
+++ resolved
@@ -16,9 +16,6 @@
     "License :: OSI Approved :: Apache Software License",
     "Operating System :: OS Independent",
 ]
-<<<<<<< HEAD
-dependencies = ["fire==0.4.0", "pandas==1.4.3", "pyYAML==6.0", "tabulate==0.8.10", "importlib-resources", "packaging"]
-=======
 dependencies = [
     "fire==0.4.0",
     "pandas==1.4.3",
@@ -28,7 +25,6 @@
     "requests==2.28.2",
     "packaging==23.0"
 ]
->>>>>>> 949b6673
 dynamic=["entry-points", "version"]
 [tool.setuptools.dynamic]
 version = {attr = "spark_rapids_pytools.__version__"}