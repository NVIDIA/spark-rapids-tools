--- conflicted
+++ resolved
@@ -1,11 +1,11 @@
 # User Tools Reports API Documentation
 
-This documentation provides a comprehensive guide for using the Spark Rapids Tools API v1 to load and analyze qualification and profiling tool outputs.
+This documentation provides a comprehensive guide for using the Spark Rapids Tools API v1 to create result handlers and read various report formats.
 
 ## Table of Contents
 
 1. [Overview](#overview)
-2. [Creating Result Handlers](#creating-result-handlers)
+2. [Building Result Handlers](#building-result-handlers)
 3. [Reading Report Data](#reading-report-data)
 4. [Working with Applications](#working-with-applications)
 5. [Return Types and Data Handling](#return-types-and-data-handling)
@@ -15,19 +15,12 @@
 
 ## Overview
 
-The Spark Rapids Tools API v1 provides a simple interface for:
-
-<<<<<<< HEAD
+The Spark Rapids Tools API v1 provides a fluent builder interface for:
+
 - **Creating result handlers** for different tool outputs (qualification, profiling)
 - **Loading data** from reports in multiple formats (CSV, JSON, JSON Properties, TXT)
 - **Handling both global and per-application data** with type-safe operations
 - **Managing cloud and local storage paths** seamlessly
-=======
-- **Loading tool outputs** from qualification and profiling runs
-- **Reading reports** in multiple formats (CSV, JSON Properties, TXT)
-- **Accessing per-application data** with type-safe operations
-- **Supporting cloud and local storage** paths seamlessly
->>>>>>> 808de038
 
 ### Supported Report Types
 
@@ -38,20 +31,15 @@
 | JSON Properties | Configuration and metadata | `JPropsResult` |
 | TXT | Plain text logs and outputs | `TXTResult` |
 
-## Creating Result Handlers
-
-### Basic Handler Creation
-
-<<<<<<< HEAD
+## Building Result Handlers
+
+### Basic Result Handler Creation
+
 Result handlers are created using specialized classes for each tool output type:
-=======
-Create handlers using specialized classes for each tool output type:
->>>>>>> 808de038
 
 ```python
 from spark_rapids_tools.api_v1 import QualCore, ProfCore, QualWrapper, ProfWrapper
 
-<<<<<<< HEAD
 # Qualification Core Output
 qual_core_handler = QualCore("/path/to/qualification/core/output")
 
@@ -63,42 +51,14 @@
 
 # Profiling Wrapper Output
 prof_wrapper_handler = ProfWrapper("/path/to/profiling/wrapper/output")
-=======
-# Qualification Core Output (qual_core_output/)
-qual_handler = QualCore("/path/to/qual_core_output")
-
-# Profiling Core Output (rapids_4_spark_profile/)
-prof_handler = ProfCore("/path/to/rapids_4_spark_profile")
-
-# Qualification Wrapper Output (qual_<timestamp>/)
-qual_wrap_handler = QualWrapper("/path/to/qual_20250101000000_12345678")
-
-# Profiling Wrapper Output
-prof_wrap_handler = ProfWrapper("/path/to/prof_output")
-```
-
-### Dynamic Handler Creation
-
-For dynamic report ID resolution:
-
-```python
-from spark_rapids_tools.api_v1 import APIResHandler
-
-# Create handler by report ID
-handler = APIResHandler.from_id(
-    report_id="qualCoreOutput",
-    out_path="/path/to/qual_core_output"
-)
->>>>>>> 808de038
-```
-
-### Cloud Storage Paths
-
-The API supports cloud storage seamlessly:
+```
+
+### Path Configuration
+
+The API supports both local and cloud storage paths:
 
 ```python
 from spark_rapids_tools.api_v1 import QualCore
-<<<<<<< HEAD
 from spark_rapids_tools.storagelib.cspfs import BoundedCspPath
 
 # Local filesystem path
@@ -110,18 +70,6 @@
 
 # HDFS path
 hdfs_handler = QualCore("hdfs://namenode:port/path/to/qual_output")
-=======
-
-# S3
-handler = QualCore("s3://my-bucket/qual_core_output")
-
-# GCS
-handler = QualCore("gs://my-bucket/qual_core_output")
-
-
-# HDFS
-handler = QualCore("hdfs://namenode:port/path/to/qual_core_output")
->>>>>>> 808de038
 ```
 
 ## Reading Report Data
@@ -133,20 +81,12 @@
 #### Global Table Data
 
 ```python
-from spark_rapids_tools.api_v1 import QualCore
-
-<<<<<<< HEAD
+from spark_rapids_tools.api_v1.builder import CSVReport
+
 # Load global summary data
 summary_result = (CSVReport(handler)
     .table("qualCoreCSVSummary")
     .load())
-=======
-# Create handler
-handler = QualCore("/path/to/qual_core_output")
-
-# Load global summary data using convenience method
-summary_result = handler.csv("qualCoreCSVSummary").load()
->>>>>>> 808de038
 
 # Access the DataFrame
 df = summary_result.data
@@ -156,7 +96,6 @@
 #### Per-Application Table Data
 
 ```python
-<<<<<<< HEAD
 # Load data for specific applications
 app_results = (CSVReport(handler)
     .table("coreRawJobInformationCSV")
@@ -175,30 +114,12 @@
     .table("coreRawExecutorInformationCSV")
     .app("application_001")
     .load())
-=======
-# Load data for a single application
-app_result = handler.csv("execCSVReport").app("application_001").load()
-df = app_result.data
-
-# Load data for multiple applications at once
-multi_app_results = handler.csv("execCSVReport").apps(["app_001", "app_002"]).load()
-
-# Results is a dictionary mapping app_id -> LoadDFResult
-for app_id, result in multi_app_results.items():
-    if result.success:
-        print(f"{app_id}: {len(result.data)} rows")
->>>>>>> 808de038
 ```
 
 #### Advanced CSV Options
 
 ```python
-from spark_rapids_tools.api_v1 import QualCore
-
-handler = QualCore("/path/to/qual_core_output")
-
 # Custom pandas read arguments
-<<<<<<< HEAD
 custom_result = (CSVReport(handler)
     .table("coreRawApplicationInformationCSV")
     .pd_args({
@@ -216,24 +137,9 @@
         "Job Duration": "DurationMs"
     })
     .load())
-=======
-custom_result = handler.csv("execCSVReport").pd_args({
-    "sep": ",",
-    "encoding": "utf-8",
-    "index_col": 0
-}).app("application_001").load()
-
-# Column mapping for renaming
-mapped_result = handler.csv("stagesCSVReport").map_cols({
-    "old_column_name": "new_column_name"
-}).app("application_001").load()
->>>>>>> 808de038
 
 # Fallback data when table is missing
-import pandas as pd
-
 def create_fallback_data():
-<<<<<<< HEAD
     import pandas as pd
     return pd.DataFrame({
         "App ID": ["fallback_app"],
@@ -244,26 +150,16 @@
     .table("coreRawDataSourceInformationCSV")
     .fall_cb(create_fallback_data)
     .load())
-=======
-    return pd.DataFrame({"app_id": ["fallback_app"], "status": ["no_data"]})
-
-result_with_fallback = (handler.csv("optional_table")
-                        .fall_cb(create_fallback_data)
-                        .app("application_001")
-                        .load())
->>>>>>> 808de038
-```
-
-### JSON Properties Reports
-
-<<<<<<< HEAD
+```
+
+### Java Properties Reports
+
 Java Properties reports handle configuration data in `.properties` file format. Note that most configuration data is stored as CSV files instead.
 
 ```python
 from spark_rapids_tools.api_v1 import JPropsReport, CSVReport
 
 # Load global runtime properties (PROPERTIES format)
-# This is the only properties file - contains tool version info
 runtime_props = (JPropsReport(handler)
     .table("runtimeProperties")
     .load())
@@ -272,7 +168,6 @@
 print(f"Tool version: {runtime_props.props.get('rapids.tools.version')}")
 
 # Load Spark properties for applications (CSV format, not PROPERTIES)
-# Note: Despite the name, these are CSV files with propertyName/propertyValue columns
 spark_props_csv = (CSVReport(handler)
     .table("coreRawSparkPropertiesCSV")
     .app("application_001")
@@ -282,35 +177,15 @@
 if spark_props_csv.success:
     props_df = spark_props_csv.data
     print(f"Found {len(props_df)} Spark properties")
-=======
-Properties files (runtime.properties, etc.) return key-value pairs:
-
-```python
-from spark_rapids_tools.api_v1 import QualCore
-
-handler = QualCore("/path/to/qual_core_output")
-
-# Load global properties
-global_props = handler.jprop("runtimeProperties").load()
-
-# Access property data
-print(f"Tool version: {global_props.props.get('version')}")
-print(f"All properties: {global_props.props}")
->>>>>>> 808de038
 ```
 
 ### TXT Reports
 
-<<<<<<< HEAD
 Text reports handle plain text data like logs, summaries, and JSONL files:
-=======
-Text reports handle plain text data like logs:
->>>>>>> 808de038
-
-```python
-from spark_rapids_tools.api_v1 import QualCore
-
-<<<<<<< HEAD
+
+```python
+from spark_rapids_tools.api_v1.builder import TXTReport
+
 # Note: TXT format is primarily used for JSONL files (see JSON section)
 # For example, loading SQL plan information in JSONL format
 sql_plans = (TXTReport(handler)
@@ -428,24 +303,6 @@
         print("Data is a dictionary")
     elif isinstance(raw_json.data, list):
         print("Data is a list")
-=======
-handler = QualCore("/path/to/qual_core_output")
-
-# Load text report for a single application  
-app_text = handler.txt("tuningRecommendationsLog").app("application_001").load()
-
-# Access text content
-if app_text.success:
-    print(app_text.data)
-
-# Load for multiple applications
-app_texts = handler.txt("tuningRecommendationsLog").apps(["app_001", "app_002"]).load()
-
-for app_id, result in app_texts.items():
-    if result.success:
-        print(f"--- {app_id} ---")
-        print(result.data)
->>>>>>> 808de038
 ```
 
 ## Working with Applications
@@ -602,7 +459,6 @@
 ### Qualification Analysis Workflow
 
 ```python
-<<<<<<< HEAD
 from spark_rapids_tools.api_v1 import QualCore, CSVReport, JPropsReport
 
 # 1. Create qualification result handler
@@ -621,53 +477,23 @@
     .table("coreRawSqlToStageInformationCSV")
     .apps(target_apps)
     .load())
-=======
-from spark_rapids_tools.api_v1 import QualCore
-
-# Create qualification result handler
-handler = QualCore("/data/qual_core_output")
-
-# Load qualification summary
-summary = handler.csv("qualCoreCSVSummary").load()
-
-print(f"Analyzed {len(summary.data)} applications")
-
-# Load detailed exec analysis for specific apps
-target_apps = ["application_001", "application_002"]
-exec_analysis = handler.csv("execCSVReport").apps(target_apps).load()
->>>>>>> 808de038
-
-# Process results for each application
-for app_id, result in exec_analysis.items():
-    if result.success:
-        df = result.data
-        print(f"App {app_id}: {len(df)} executors analyzed")
-
-<<<<<<< HEAD
+
+# 4. Process results for each application
+for app_id, result in sql_analysis.items():
+    df = result.data
+    print(f"App {app_id}: {len(df)} SQL operations analyzed")
+
 # 5. Load runtime properties (tool version information)
 runtime_props = (JPropsReport(qual_handler)
     .table("runtimeProperties")
     .load())
 
 print(f"Tool version: {runtime_props.props.get('rapids.tools.version')}")
-=======
-        # Find unsupported operations
-        unsupported = df[df['Exec Is Supported'] == False]
-        if not unsupported.empty:
-            print(f"  - {len(unsupported)} unsupported executors found")
-
-# Load runtime properties
-props = handler.jprop("runtimeProperties").load()
-
-if props.success:
-    print(f"Tool version: {props.props.get('toolsJarVersion', 'unknown')}")
->>>>>>> 808de038
 ```
 
 ### Profiling Analysis Workflow
 
 ```python
-<<<<<<< HEAD
 from spark_rapids_tools.api_v1 import ProfCore, CSVReport, TXTReport
 
 # 1. Create profiling result handler
@@ -677,41 +503,25 @@
 app_info = (CSVReport(prof_handler)
     .table("coreRawApplicationInformationCSV")
     .load())
-=======
-from spark_rapids_tools.api_v1 import ProfCore
-
-# Create profiling result handler  
-handler = ProfCore("/data/rapids_4_spark_profile/<driver-host>")
-
-# Load application information
-app_info = handler.csv("coreRawApplicationInformationCSV").load()
->>>>>>> 808de038
-
-print(f"Profiled {len(app_info.data)} applications")
-
-<<<<<<< HEAD
+
+print(f"Profiled applications: {len(app_info.data)}")
+
 # 3. Load stage-level aggregated metrics for all applications
 app_ids = app_info.data['App ID'].tolist()
 stage_metrics = (CSVReport(prof_handler)
     .table("coreRawStageLevelAggregatedTaskMetricsCSV")
     .apps(app_ids)
     .load())
-=======
-# Load executor information
-executor_info = handler.csv("coreRawExecutorInformationCSV").load()
->>>>>>> 808de038
-
-if executor_info.success:
-    print(f"Executor cores: {executor_info.data['executorCores'].iloc[0]}")
-    print(f"Executor memory: {executor_info.data['executorMemory'].iloc[0]}")
-```
-
-<<<<<<< HEAD
+
+# 4. Analyze performance bottlenecks
+for app_id, result in stage_metrics.items():
+    stages_df = result.data
+
     # Find stages with most task time
     print(f"App {app_id} - Stage metrics summary:")
     print(f"  Total stages: {len(stages_df)}")
     print(f"  Avg executor CPU time: {stages_df['Executor CPU Time'].mean():.2f}ms")
-=======
+```
 ### Tuning Reports
 
 Tuning reports provide AutoTuner recommendations for GPU migration (requires `--auto-tuner` flag).
@@ -784,7 +594,6 @@
     print(f"Parsed {len(configs_dict)} configurations:")
     for key, value in configs_dict.items():
         print(f"  {key} = {value}")
->>>>>>> 808de038
 ```
 
 ### Multi-Format Data Integration
