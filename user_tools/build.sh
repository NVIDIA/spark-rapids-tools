#!/bin/bash
# Copyright (c) 2023-2025, NVIDIA CORPORATION.
#
# Licensed under the Apache License, Version 2.0 (the "License");
# you may not use this file except in compliance with the License.
# You may obtain a copy of the License at
#
#     http://www.apache.org/licenses/LICENSE-2.0
#
# Unless required by applicable law or agreed to in writing, software
# distributed under the License is distributed on an "AS IS" BASIS,
# WITHOUT WARRANTIES OR CONDITIONS OF ANY KIND, either express or implied.
# See the License for the specific language governing permissions and
# limitations under the License.


# Usage: ./build.sh [build_mode] [jar_url]
# This script takes a build_mode ("fat" or "non-fat") and the jar url as parameter.
# Build mode is a mandatory parameter while the jar url is optional.
# Additional Maven arguments can be passed via the TOOLS_MAVEN_ARGS environment variable.
# Example: TOOLS_MAVEN_ARGS="-Dbuildver=350 -Dhadoop.version=3.3.6" ./build.sh non-fat
# If the build_mode is "fat" and jar_url is provided, it downloads the JAR from the URL and packages the CSP dependencies with the whl.
# If the build_mode is "fat" and jar_url is not provided, it builds the JAR from source and packages the CSP dependencies with the whl.
# If the build_mode is "non-fat" and jar_url is provided, it downloads the JAR from the URL and packages it with the wheel.
# If the build_mode is "non-fat" and jar_url is not provided, it builds the JAR from source and packages it with the wheel.

###############################
# define utilities and methods
###############################

# define coloring for logging
UNDER='\033[4m'
RED='\033[31;1m'
GREEN='\033[32;1m'
YELLOW='\033[33;1m'
BLUE='\033[34;1m'
MAGENTA='\033[35;1m'
CYAN='\033[36;1m'
WHITE='\033[37;1m'
ENDCOLOR='\033[0m'

PRODUCT_NAME="Spark RAPIDS user tools"

log_msg() {
  echo -e "${1}${2}${ENDCOLOR}"
}

log_error() {
  log_msg "${RED}" "Error: $1"
}

log_section() {
  echo
  log_msg "${MAGENTA}" "$1"
  echo
}

log_info() {
  log_msg "${YELLOW}" "$1"
}

log_debug() {
  echo -e "$1"
}

bail() {
 log_error "$1"
 exit 1
}

###############################
# Process Arguments
###############################

# Get the build mode argument
# Check if build_mode is provided and valid
if [ -z "$1" ]; then
  bail "build_mode parameter is required. Use either 'fat' or 'non-fat'."
fi

# Validate build_mode is either "fat" or "non-fat"
if [ "$1" != "fat" ] && [ "$1" != "non-fat" ]; then
  bail "build_mode must be either 'fat' or 'non-fat'. Got '$1' instead."
fi

build_mode="$1"
jar_url="$2"

# Optional mode to only prepare resources (generate Tools JAR, copy reports) without building the wheel
# Usage: SKIP_WHEEL_PACKAGE_BUILD=1 ./build.sh non-fat [jar_url]
SKIP_WHEEL_PACKAGE_BUILD=${SKIP_WHEEL_PACKAGE_BUILD:-0}

# get the directory of the script
WORK_DIR="$( cd -- "$( dirname -- "${BASH_SOURCE[0]:-$0}"; )" &> /dev/null && pwd 2> /dev/null; )";

# Define wrapper module directories
WRAPPER_RESOURCES_DIR="src/spark_rapids_pytools/resources"
# define the destination folder where the core files will be located.
GENERATED_RES_REL_PATH="generated_files/core"
DEST_CORE_REPORTS_REL_PATH="${GENERATED_RES_REL_PATH}/reports"
DEST_CORE_JARS_REL_PATH="${GENERATED_RES_REL_PATH}/jars"

PREPACKAGED_FOLDER="csp-resources"

# Define core module directories
# Constants and variables of core module
CORE_DIR="$WORK_DIR/../core"
CORE_RESOURCES_DIR="${CORE_DIR}/src/main/resources"
SRC_CORE_REPORTS_REL_PATH="configs/reports"
declare -a TOOLS_JAR_FILES
BUILD_DIR="/var/tmp/spark_rapids_user_tools_cache/build_$(date +%Y%m%d_%H%M%S)"

# Function to download JAR from URL
download_jar_from_url() {
  local url="$1"
  local output_dir="$2"

  # Create download directory if it doesn't exist
  mkdir -p "${output_dir}"

  # Extract filename from URL
  local filename
  filename=$(basename "$url")
  local output_path="${output_dir}/$filename"

  # Validate the JAR filename to ensure it is not a source, javadoc, or test JAR
  if [[ "$filename" == *"sources.jar" || "$filename" == *"javadoc.jar" || "$filename" == *"tests.jar" ]]; then
    bail "Invalid JAR file: ${filename}. Source, javadoc, or test JARs are not allowed."
  fi

  log_debug "Downloading JAR from $url to ${output_path}"

  curl_exit_code=$(curl -L -f -o "${output_path}" "$url"; echo $?)
  if [ "$curl_exit_code" -ne 0 ]; then
    bail "Failed to download JAR from URL: $url"
  fi

  TOOLS_JAR_FILES+=("${output_path}")
  log_info "Tools JAR download complete from url into: ${output_path}"
}

clean_up_build_jars() {
  if [ -d "$BUILD_DIR" ]; then
    rm -rf "$BUILD_DIR"
  fi
}

# Function to run mvn command to build the tools jar
# This function skips the test cases and builds the jar file and only
# picks the jar file without sources/javadoc/tests..
# Maven arguments can be passed via TOOLS_MAVEN_ARGS environment variable
build_jar_from_source() {
  # store teh current directory
  local curr_dir
  curr_dir=$(pwd)
  local jar_dir="${CORE_DIR}"/target
  cd "${CORE_DIR}" || exit

  # Construct Maven command with optional arguments from environment
<<<<<<< HEAD
  local mvn_cmd="mvn clean package -DskipTests"

  # Add additional Maven arguments if provided via environment variable
  if [ -n "${TOOLS_MAVEN_ARGS}" ]; then
    log_debug "Using additional Maven arguments: ${TOOLS_MAVEN_ARGS}"
    mvn_cmd="${mvn_cmd} ${TOOLS_MAVEN_ARGS}"
  fi

  log_debug "Running Maven command: ${mvn_cmd}"

  # build mvn
  eval "${mvn_cmd}"
  mvn_exit_code=$?
  if [ $mvn_exit_code -ne 0 ]; then
    bail "Failed to build the tools jar from source"
  fi
  # rename jar file stripping snapshot
  TOOLS_JAR_FILE=$(find "${jar_dir}" -type f \( -iname "rapids-4-spark-tools_*.jar" ! -iname "*sources.jar" ! -iname "*tests.jar" ! -iname "original-rapids-4*.jar" ! -iname "*javadoc.jar" \) | head -n 1)

  if [ -z "$TOOLS_JAR_FILE" ]; then
    bail "Failing because tools jar could not be located"
  else
    log_info "Tools jar file: $TOOLS_JAR_FILE"
  fi
=======
  # Build both Scala 2.12 and 2.13 variants and stage them (2.13 via scala213 profile)
  local staged_dir="${BUILD_DIR}/staged_jars"
  mkdir -p "${staged_dir}"
  TOOLS_JAR_FILES=()
  for profile in default scala213; do
    local mvn_cmd="mvn clean package -DskipTests"
    if [ "${profile}" = "scala213" ]; then
      mvn_cmd="${mvn_cmd} -Pscala213"
    fi
    if [ -n "${TOOLS_MAVEN_ARGS}" ]; then
      log_debug "Using additional Maven arguments: ${TOOLS_MAVEN_ARGS}"
      mvn_cmd="${mvn_cmd} ${TOOLS_MAVEN_ARGS}"
    fi
    log_debug "Running Maven command: ${mvn_cmd}"
    eval "${mvn_cmd}"
    mvn_exit_code=$?
    if [ $mvn_exit_code -ne 0 ]; then
      bail "Failed to build the tools jar from source for profile ${profile}"
    fi
    local scala_bin="2.12"
    if [ "${profile}" = "scala213" ]; then
      scala_bin="2.13"
    fi
    local built_jar
    built_jar=$(find "${jar_dir}" -type f \( -iname "rapids-4-spark-tools_${scala_bin}-*.jar" ! -iname "*sources.jar" ! -iname "*tests.jar" ! -iname "original-rapids-4*.jar" ! -iname "*javadoc.jar" \))
    if [ -z "${built_jar}" ]; then
      bail "Failing because tools jar for Scala ${scala_bin} (profile ${profile}) could not be located"
    fi
    cp -f "${built_jar}" "${staged_dir}/"
    local staged_jar="${staged_dir}/$(basename "${built_jar}")"
    TOOLS_JAR_FILES+=("${staged_jar}")
    log_info "Tools jar file (Scala ${scala_bin}): ${staged_jar}"
  done
>>>>>>> 1f7afc93
  # restore the current directory
  cd "${curr_dir}" || exit
}

# Function to run the dependency downloader script for non-fat/fat mode
# prepackage_mgr.py file downloads the dependencies for the csp-related resources
# in case of fat mode.
# In case of non-fat mode, it just copies the tools jar into the tools-resources folder
# --fetch_all_csp=True toggles the fat/non-fat mode for the script
download_web_dependencies() {
  local res_dir="$1"
  local is_fat_mode="$2"
  local web_downloader_script="$res_dir/dev/prepackage_mgr.py"
  log_section "Downloading dependencies"
  # Run the downloader once for each tools jar
  if [ ${#TOOLS_JAR_FILES[@]} -eq 0 ]; then
    bail "No tools jars available to package."
  fi
  for tj in "${TOOLS_JAR_FILES[@]}"; do
    python "$web_downloader_script" run --resource_dir="$res_dir" --tools_jar="${tj}" --fetch_all_csp="$is_fat_mode"
    exit_code=$?
    if [ $exit_code -ne 0 ]; then
      bail "Dependency download failed for ${tj}. Exiting"
    fi
  done
}

# Function to remove dependencies from the fat directory
remove_web_dependencies() {
  local res_dir="$1"
  log_info "Cleaning-up the generated-core files and prepackaged CSPs"
  # remove all subdirectories and files from generated_files core
  rm -rf "${res_dir:?}"/"${GENERATED_RES_REL_PATH}"/*
  # remove csp resources recursively
  rm -rf "${res_dir:?}"/"$PREPACKAGED_FOLDER"
  # remove compressed file in case archive-mode was enabled
  rm -f "${res_dir:?}"/"$PREPACKAGED_FOLDER".tgz
}

# Function to copy reports configurations from core module to generated_files folder
copy_reports_from_core() {
  local wrapper_res_dir="$1"
  local src_core_reports="${CORE_RESOURCES_DIR}/${SRC_CORE_REPORTS_REL_PATH}"
  local wrapper_gen_dir="${wrapper_res_dir}/$GENERATED_RES_REL_PATH"

  if [ -d "$src_core_reports" ]; then
    log_debug "Copying core reports to the wrapper module"
    mkdir -p "${wrapper_gen_dir}"
    cp -r "${src_core_reports}" "${wrapper_gen_dir}"
    cp_exit_code=$?
    if [ $cp_exit_code -ne 0 ]; then
      bail "Failed to copy report files"
    fi
    log_info "Finished copying report files to generated files directory"
  else
    bail "directories were not found ${src_core_reports}"
  fi
}

# Prepare-only: generate the Tools JAR and copy the core reports into generated resources
# This avoids building the Python wheel and can be used by CI/tox prior to isolated builds
prepare_resources() {
  # Clean any previously generated resources
  remove_web_dependencies "$WRAPPER_RESOURCES_DIR"

  # Build or download the tools JAR
  log_section "Building the tools jar...."
  if [ -n "$jar_url" ]; then
    log_info "Using provided JAR URL(s)"
    # Now accepts a comma-separated list of JAR URLs
    IFS=',' read -r -a jar_urls <<< "$jar_url"
    for u in "${jar_urls[@]}"; do
      download_jar_from_url "$u" "$BUILD_DIR"
    done
  else
    log_info "Building JAR from source"
    build_jar_from_source
  fi

  # Create destination jars directory and copy the built tools jar
  local dest_jars_dir="${WRAPPER_RESOURCES_DIR}/${DEST_CORE_JARS_REL_PATH}"
  mkdir -p "${dest_jars_dir}"
  for tj in "${TOOLS_JAR_FILES[@]}"; do
    cp -f "${tj}" "${dest_jars_dir}/"
  done

  # Copy core reports into generated_files
  copy_reports_from_core "$WRAPPER_RESOURCES_DIR"

  # Cleanup temporary build artifacts
  clean_up_build_jars
}

# Pre-build setup
pre_build() {
  log_info "upgrade pip"
  pip install --upgrade pip
  log_debug "rm previous build and dist directories"
  rm -rf build/ dist/
  log_info "install build dependencies using pip"
  pip install build
  # Note: Removed -e .[dev-env] to avoid overriding existing package installations
  if ! pip install ".[dev-env]"; then
    bail "Failed to download the package with dependencies"
  fi
}

# Build process
build() {
  # Deletes pre-existing csp-resources.tgz folder
  remove_web_dependencies "$WRAPPER_RESOURCES_DIR"
  # Build the tools jar from source
  log_section "Building the tools jar...."
  if [ -n "$jar_url" ]; then
    log_info "Using provided JAR URL(s)"
    # Accepts a comma-separated list of JAR URLs
    IFS=',' read -r -a jar_urls <<< "$jar_url"
    for u in "${jar_urls[@]}"; do
      download_jar_from_url "$u" "$BUILD_DIR"
    done
  else
    log_info "Building JAR from source"
    build_jar_from_source
  fi
  if [ "$build_mode" = "fat" ]; then
    log_info "Building in fat mode"
    # This will download the dependencies and create the csp-resources
    # and copy the dependencies into the csp-resources folder
    # Tools resources are copied into the tools-resources folder
    download_web_dependencies "$WRAPPER_RESOURCES_DIR" "True"
  else
    log_info "Building in non-fat mode"
    # This will just copy the tools jar built from source into the tools-resources folder
    download_web_dependencies "$WRAPPER_RESOURCES_DIR" "False"
  fi
  # Copy qualOutputTable.yaml from core module
  copy_reports_from_core "$WRAPPER_RESOURCES_DIR"
  # Builds the python wheel file
  # Look into the pyproject.toml file for the build system requirements
  python -m build --wheel
  clean_up_build_jars
}


# Main Script execution starts here
echo
log_msg "$CYAN" " Product                   : ${PRODUCT_NAME}"
log_msg "$CYAN" " Build Mode                : ${build_mode}"
log_msg "$CYAN" " Build Dir                 : ${BUILD_DIR}"
log_msg "$CYAN" " Jar URL                   : ${jar_url}"
log_msg "$CYAN" " Wrapper ResourceS Dir     : ${WRAPPER_RESOURCES_DIR}"
echo

if [ "$SKIP_WHEEL_PACKAGE_BUILD" = "1" ]; then
  log_msg "$BLUE" " Running in SKIP_WHEEL_PACKAGE_BUILD mode (no wheel build)"
  prepare_resources
  build_exit_code=$?
else
  pre_build
  build
  build_exit_code=$?
fi
if [ $build_exit_code -eq 0 ]; then
  echo
  if [ "$SKIP_WHEEL_PACKAGE_BUILD" = "1" ]; then
    log_msg "$UNDER" "Resources prepared successfully. Wheel build was skipped (SKIP_WHEEL_PACKAGE_BUILD=1)."
  else
    log_msg "$UNDER" "Build successful. To install, use: pip install dist/<wheel-file>"
  fi
  echo
  log_msg "$GREEN" " Product                   : ${PRODUCT_NAME}"
  log_msg "$GREEN" " Jar URL                   : ${jar_url}"
  log_msg "$GREEN" " Build Mode                : ${build_mode}"
  if [ ${#TOOLS_JAR_FILES[@]} -gt 0 ]; then
    for tj in "${TOOLS_JAR_FILES[@]}"; do
      log_msg "$GREEN" " Tools Jar                 : ${tj}"
    done
  fi
  log_msg "$GREEN" " Wrapper generated reports : ${DEST_CORE_REPORTS_REL_PATH}"
  echo
else
  bail "Build failed."
fi<|MERGE_RESOLUTION|>--- conflicted
+++ resolved
@@ -157,32 +157,6 @@
   cd "${CORE_DIR}" || exit
 
   # Construct Maven command with optional arguments from environment
-<<<<<<< HEAD
-  local mvn_cmd="mvn clean package -DskipTests"
-
-  # Add additional Maven arguments if provided via environment variable
-  if [ -n "${TOOLS_MAVEN_ARGS}" ]; then
-    log_debug "Using additional Maven arguments: ${TOOLS_MAVEN_ARGS}"
-    mvn_cmd="${mvn_cmd} ${TOOLS_MAVEN_ARGS}"
-  fi
-
-  log_debug "Running Maven command: ${mvn_cmd}"
-
-  # build mvn
-  eval "${mvn_cmd}"
-  mvn_exit_code=$?
-  if [ $mvn_exit_code -ne 0 ]; then
-    bail "Failed to build the tools jar from source"
-  fi
-  # rename jar file stripping snapshot
-  TOOLS_JAR_FILE=$(find "${jar_dir}" -type f \( -iname "rapids-4-spark-tools_*.jar" ! -iname "*sources.jar" ! -iname "*tests.jar" ! -iname "original-rapids-4*.jar" ! -iname "*javadoc.jar" \) | head -n 1)
-
-  if [ -z "$TOOLS_JAR_FILE" ]; then
-    bail "Failing because tools jar could not be located"
-  else
-    log_info "Tools jar file: $TOOLS_JAR_FILE"
-  fi
-=======
   # Build both Scala 2.12 and 2.13 variants and stage them (2.13 via scala213 profile)
   local staged_dir="${BUILD_DIR}/staged_jars"
   mkdir -p "${staged_dir}"
@@ -216,7 +190,6 @@
     TOOLS_JAR_FILES+=("${staged_jar}")
     log_info "Tools jar file (Scala ${scala_bin}): ${staged_jar}"
   done
->>>>>>> 1f7afc93
   # restore the current directory
   cd "${curr_dir}" || exit
 }
